--- conflicted
+++ resolved
@@ -1,12 +1,7 @@
 from dataclasses import dataclass
 from inspect import isclass, Parameter, signature, get_annotations
-<<<<<<< HEAD
 from types import MappingProxyType, NoneType
 from typing import Any, Callable, Final, Optional, TYPE_CHECKING, cast
-=======
-from types import MappingProxyType
-from typing import Callable, Optional, TYPE_CHECKING, cast, Any, Final
->>>>>>> c72a7eff
 
 from pyteal.ast import abi
 from pyteal.ast.expr import Expr
@@ -108,10 +103,6 @@
 
         Args:
             input_types (optional): for testing purposes - expected `TealType`s of each parameter
-<<<<<<< HEAD
-
-=======
->>>>>>> c72a7eff
         Returns:
             impl_params: a map from python function implementation's argument name, to argument's parameter.
             annotations: a dict whose keys are names of type-annotated arguments,
@@ -137,21 +128,6 @@
         by_ref_args: set[str] = set()
         abi_args: dict[str, abi.TypeSpec] = {}
         abi_output_kwarg: dict[str, abi.TypeSpec] = {}
-<<<<<<< HEAD
-=======
-
-        if input_types is not None:
-            if len(input_types) != len(impl_params):
-                raise TealInputError(
-                    f"Provided number of input_types ({len(input_types)}) "
-                    f"does not match detected number of parameters ({len(impl_params)})"
-                )
-            for in_type, name in zip(input_types, impl_params):
-                if not isinstance(in_type, TealType):
-                    raise TealInputError(
-                        f"Function has input type {in_type} for parameter {name} which is not a TealType"
-                    )
->>>>>>> c72a7eff
 
         if "return" in annotations and annotations["return"] is not Expr:
             raise TealInputError(
@@ -180,13 +156,8 @@
 
             if param.kind is Parameter.KEYWORD_ONLY:
                 # this case is only entered when
-<<<<<<< HEAD
-                # - `self.abi_output_arg_name is not None`
-                # - `name == self.abi_output_arg_name`
-=======
                 # - `self.has_abi_output is True`
                 # - `name == ABIReturnSubroutine.OUTPUT_ARG_NAME`
->>>>>>> c72a7eff
                 if not isinstance(expected_arg_type, abi.TypeSpec):
                     raise TealInputError(
                         f"Function keyword parameter {name} has type {expected_arg_type}"
