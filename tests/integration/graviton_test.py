--- conflicted
+++ resolved
@@ -4,16 +4,6 @@
 
 import pytest
 
-<<<<<<< HEAD
-from graviton.blackbox import (
-    DryRunProperty as DRProp,
-    DryRunEncoder as Encoder,
-    DryRunExecutor,
-    DryRunInspector,
-    mode_has_property,
-)
-from graviton.invariant import Invariant, PredicateKind
-=======
 import pyteal as pt
 
 from tests.compile_asserts import assert_teal_as_expected
@@ -25,21 +15,15 @@
     PyTealDryRunExecutor,
 )
 
-from graviton.blackbox import DryRunEncoder as Encoder, DryRunExecutor
-from graviton.inspector import DryRunProperty as DRProp, DryRunInspector
-from graviton.invariant import Invariant, PredicateKind, mode_has_property
->>>>>>> ed346ad5
-
-import pyteal as pt
-from pyteal.util import algod_with_assertion
-
-from tests.blackbox import (
-    Blackbox,
-    BlackboxWrapper,
-    PyTealDryRunExecutor,
-    mode_to_execution_mode,
+from graviton.blackbox import (
+    DryRunProperty as DRProp,
+    DryRunEncoder as Encoder,
+    DryRunExecutor,
+    DryRunInspector,
+    mode_has_property,
 )
-from tests.compile_asserts import assert_teal_as_expected
+
+from graviton.invariant import Invariant
 
 PATH = Path.cwd() / "tests" / "integration"
 FIXTURES = PATH / "teal"
@@ -58,7 +42,7 @@
     is_app = mode == pt.Mode.Application
 
     teal = PyTealDryRunExecutor(subr, mode).compile(version, assemble_constants)
-    tealfile = f'{"app" if is_app else "lsig"}_{case_name}_v{version}.teal'
+    tealfile = f'{"app" if is_app else "lsig"}_{case_name}.teal'
 
     tealdir = GENERATED / test_name
     tealdir.mkdir(parents=True, exist_ok=True)
@@ -151,6 +135,13 @@
     for _ in range(n):
         a, b = b, a + b
     return a
+
+
+def fib_cost(args):
+    cost = 17
+    for n in range(1, args[0] + 1):
+        cost += 31 * fib(n - 1)
+    return cost
 
 
 # ---- Blackbox pure unit tests (Skipping for now due to flakiness) ---- #
@@ -172,8 +163,6 @@
     case_name = subr.name()
     print(f"stable TEAL generation test for {case_name} in mode {mode}")
 
-    # HANG NOTE: I prefer not to modify this test, for it is skipped now on thread-unsafe behavior,
-    # and I would suggest revisiting later after we have satisfied solution for #199.
     _, _, tealfile = wrap_compile_and_save(subr, mode, 6, True, "stability", case_name)
     path2actual = GENERATED / "stability" / tealfile
     path2expected = FIXTURES / "stability" / tealfile
@@ -185,7 +174,7 @@
         "inputs": [()],
         # since only a single input, just assert a constant in each case
         "assertions": {
-            DRProp.cost: lambda _, actual: actual in {11, 12},
+            DRProp.cost: 11,
             # int assertions on log outputs need encoding to varuint-hex:
             DRProp.lastLog: Encoder.hex(2**10),
             # dicts have a special meaning as assertions. So in the case of "finalScratch"
@@ -202,7 +191,7 @@
     square_byref: {
         "inputs": [(i,) for i in range(100)],
         "assertions": {
-            DRProp.cost: lambda _, actual: 20 < actual < 24,
+            DRProp.cost: lambda _, actual: 20 < actual < 22,
             DRProp.lastLog: Encoder.hex(1337),
             # due to dry-run artifact of not reporting 0-valued scratchvars,
             # we have a special case for n=0:
@@ -210,7 +199,7 @@
                 {1, 1337, (args[0] ** 2 if args[0] else 1)}
             ).issubset(set(actual.values())),
             DRProp.stackTop: 1337,
-            DRProp.maxStackHeight: lambda _, actual: actual in [3, 4],
+            DRProp.maxStackHeight: 3,
             DRProp.status: "PASS",
             DRProp.passed: True,
             DRProp.rejected: False,
@@ -223,14 +212,14 @@
             DRProp.cost: 14,
             DRProp.lastLog: {
                 # since execution REJECTS for 0, expect last log for this case to be None
-                (i,): Encoder.hex(i * i)
+                (i,): Encoder.hex(i * i) if i else None
                 for i in range(100)
             },
             DRProp.finalScratch: lambda args: (
                 {0: args[0] ** 2, 1: args[0]} if args[0] else {}
             ),
             DRProp.stackTop: lambda args: args[0] ** 2,
-            DRProp.maxStackHeight: lambda _, actual: actual in range(2, 5),
+            DRProp.maxStackHeight: 2,
             DRProp.status: lambda i: "PASS" if i[0] > 0 else "REJECT",
             DRProp.passed: lambda i: i[0] > 0,
             DRProp.rejected: lambda i: i[0] == 0,
@@ -240,7 +229,7 @@
     swap: {
         "inputs": [(1, 2), (1, "two"), ("one", 2), ("one", "two")],
         "assertions": {
-            DRProp.cost: lambda _, actual: actual in [27, 30],
+            DRProp.cost: 27,
             DRProp.lastLog: Encoder.hex(1337),
             DRProp.finalScratch: lambda args: {
                 0: 1337,
@@ -251,7 +240,7 @@
                 5: Encoder.hex0x(args[0]),
             },
             DRProp.stackTop: 1337,
-            DRProp.maxStackHeight: lambda _, actual: actual in [2, 4],
+            DRProp.maxStackHeight: 2,
             DRProp.status: "PASS",
             DRProp.passed: True,
             DRProp.rejected: False,
@@ -261,7 +250,10 @@
     string_mult: {
         "inputs": [("xyzw", i) for i in range(100)],
         "assertions": {
-            DRProp.lastLog: (lambda args: Encoder.hex(args[0] * args[1])),
+            DRProp.cost: lambda args: 30 + 15 * args[1],
+            DRProp.lastLog: (
+                lambda args: Encoder.hex(args[0] * args[1]) if args[1] else None
+            ),
             # due to dryrun 0-scratchvar artifact, special case for i == 0:
             DRProp.finalScratch: lambda args: (
                 {
@@ -280,6 +272,7 @@
                 }
             ),
             DRProp.stackTop: lambda args: len(args[0] * args[1]),
+            DRProp.maxStackHeight: lambda args: 3 if args[1] else 2,
             DRProp.status: lambda args: ("PASS" if 0 < args[1] < 45 else "REJECT"),
             DRProp.passed: lambda args: 0 < args[1] < 45,
             DRProp.rejected: lambda args: 0 >= args[1] or args[1] >= 45,
@@ -289,6 +282,9 @@
     oldfac: {
         "inputs": [(i,) for i in range(25)],
         "assertions": {
+            DRProp.cost: lambda args, actual: (
+                actual - 40 <= 17 * args[0] <= actual + 40
+            ),
             DRProp.lastLog: lambda args: (
                 Encoder.hex(fac_with_overflow(args[0])) if args[0] < 21 else None
             ),
@@ -302,6 +298,7 @@
                 )
             ),
             DRProp.stackTop: lambda args: fac_with_overflow(args[0]),
+            DRProp.maxStackHeight: lambda args: max(2, 2 * args[0]),
             DRProp.status: lambda args: "PASS" if args[0] < 21 else "REJECT",
             DRProp.passed: lambda args: args[0] < 21,
             DRProp.rejected: lambda args: args[0] >= 21,
@@ -311,10 +308,11 @@
         },
     },
     slow_fibonacci: {
-        "inputs": [(i,) for i in range(17)],
-        "assertions": {
-            DRProp.lastLog: lambda args, actual: (
-                Encoder.hex(fib(args[0])) == actual if 0 <= args[0] < 17 else True
+        "inputs": [(i,) for i in range(18)],
+        "assertions": {
+            DRProp.cost: lambda args: (fib_cost(args) if args[0] < 17 else 70_000),
+            DRProp.lastLog: lambda args: (
+                Encoder.hex(fib(args[0])) if 0 < args[0] < 17 else None
             ),
             DRProp.finalScratch: lambda args, actual: (
                 actual == {1: args[0], 0: fib(args[0])}
@@ -324,6 +322,10 @@
             # we declare to "not care" about the top of the stack for n >= 17
             DRProp.stackTop: lambda args, actual: (
                 actual == fib(args[0]) if args[0] < 17 else True
+            ),
+            # similarly, we don't care about max stack height for n >= 17
+            DRProp.maxStackHeight: lambda args, actual: (
+                actual == max(2, 2 * args[0]) if args[0] < 17 else True
             ),
             DRProp.status: lambda args: "PASS" if 0 < args[0] < 8 else "REJECT",
             DRProp.passed: lambda args: 0 < args[0] < 8,
@@ -357,13 +359,15 @@
     square_byref: {
         "inputs": [(i,) for i in range(100)],
         "assertions": {
+            # DRProp.cost: lambda _, actual: 20 < actual < 22,
+            # DRProp.lastLog: Encoder.hex(1337),
             # due to dry-run artifact of not reporting 0-valued scratchvars,
             # we have a special case for n=0:
-            DRProp.finalScratch: lambda args, actual: (
-                {1, 1337, (args[0] ** 2 if args[0] else 1)}
-            ).issubset(set(actual.values())),
+            DRProp.finalScratch: lambda args: (
+                {0: 1, 1: args[0] ** 2} if args[0] else {0: 1}
+            ),
             DRProp.stackTop: 1337,
-            DRProp.maxStackHeight: lambda _, actual: actual in [3, 4],
+            DRProp.maxStackHeight: 3,
             DRProp.status: "PASS",
             DRProp.passed: True,
             DRProp.rejected: False,
@@ -373,11 +377,11 @@
     square: {
         "inputs": [(i,) for i in range(100)],
         "assertions": {
-            DRProp.finalScratch: lambda args: (
-                {0: args[0] ** 2, 1: args[0]} if args[0] else {}
-            ),
+            # DRProp.cost: 14,
+            # DRProp.lastLog: {(i,): Encoder.hex(i * i) if i else None for i in range(100)},
+            DRProp.finalScratch: lambda args: ({0: args[0]} if args[0] else {}),
             DRProp.stackTop: lambda args: args[0] ** 2,
-            DRProp.maxStackHeight: lambda _, actual: actual in range(2, 5),
+            DRProp.maxStackHeight: 2,
             DRProp.status: lambda i: "PASS" if i[0] > 0 else "REJECT",
             DRProp.passed: lambda i: i[0] > 0,
             DRProp.rejected: lambda i: i[0] == 0,
@@ -387,16 +391,17 @@
     swap: {
         "inputs": [(1, 2), (1, "two"), ("one", 2), ("one", "two")],
         "assertions": {
+            # DRProp.cost: 27,
+            # DRProp.lastLog: Encoder.hex(1337),
             DRProp.finalScratch: lambda args: {
-                0: 1337,
-                1: Encoder.hex0x(args[1]),
+                0: 3,
+                1: 4,
                 2: Encoder.hex0x(args[0]),
-                3: 1,
-                4: 2,
-                5: Encoder.hex0x(args[0]),
+                3: Encoder.hex0x(args[1]),
+                4: Encoder.hex0x(args[0]),
             },
             DRProp.stackTop: 1337,
-            DRProp.maxStackHeight: lambda _, actual: actual in [2, 4],
+            DRProp.maxStackHeight: 2,
             DRProp.status: "PASS",
             DRProp.passed: True,
             DRProp.rejected: False,
@@ -406,24 +411,25 @@
     string_mult: {
         "inputs": [("xyzw", i) for i in range(100)],
         "assertions": {
-            # due to dryrun 0-scratchvar artifact, special case for i == 0:
+            # DRProp.cost: lambda args: 30 + 15 * args[1],
+            # DRProp.lastLog: lambda args: Encoder.hex(args[0] * args[1]) if args[1] else None,
             DRProp.finalScratch: lambda args: (
                 {
-                    0: Encoder.hex0x(args[0] * args[1]),
-                    1: Encoder.hex0x(args[0] * args[1]),
-                    2: 1,
-                    3: args[1],
-                    4: args[1] + 1,
-                    5: Encoder.hex0x(args[0]),
+                    0: len(args[0]),
+                    1: args[1],
+                    2: args[1] + 1,
+                    3: Encoder.hex0x(args[0]),
+                    4: Encoder.hex0x(args[0] * args[1]),
                 }
                 if args[1]
                 else {
-                    2: 1,
-                    4: args[1] + 1,
-                    5: Encoder.hex0x(args[0]),
+                    0: len(args[0]),
+                    2: args[1] + 1,
+                    3: Encoder.hex0x(args[0]),
                 }
             ),
             DRProp.stackTop: lambda args: len(args[0] * args[1]),
+            DRProp.maxStackHeight: lambda args: 3 if args[1] else 2,
             DRProp.status: lambda args: "PASS" if args[1] else "REJECT",
             DRProp.passed: lambda args: bool(args[1]),
             DRProp.rejected: lambda args: not bool(args[1]),
@@ -433,35 +439,39 @@
     oldfac: {
         "inputs": [(i,) for i in range(25)],
         "assertions": {
+            # DRProp.cost: lambda args, actual: actual - 40 <= 17 * args[0] <= actual + 40,
+            # DRProp.lastLog: lambda args, actual: (actual is None) or (int(actual, base=16) == fac_with_overflow(args[0])),
             DRProp.finalScratch: lambda args: (
-                {1: args[0], 0: fac_with_overflow(args[0])}
-                if 0 < args[0] < 21
-                else (
-                    {1: min(21, args[0])}
-                    if args[0]
-                    else {0: fac_with_overflow(args[0])}
-                )
+                {0: min(args[0], 21)} if args[0] else {}
             ),
             DRProp.stackTop: lambda args: fac_with_overflow(args[0]),
+            DRProp.maxStackHeight: lambda args: max(2, 2 * args[0]),
             DRProp.status: lambda args: "PASS" if args[0] < 21 else "REJECT",
             DRProp.passed: lambda args: args[0] < 21,
             DRProp.rejected: lambda args: args[0] >= 21,
             DRProp.errorMessage: lambda args, actual: (
-                actual is None if args[0] < 21 else "overflowed" in actual
+                actual is None
+                if args[0] < 21
+                else "logic 0 failed at line 21: * overflowed" in actual
             ),
         },
     },
     slow_fibonacci: {
-        "inputs": [(i,) for i in range(17)],
-        "assertions": {
+        "inputs": [(i,) for i in range(18)],
+        "assertions": {
+            # DRProp.cost: fib_cost,
+            # DRProp.lastLog: fib_last_log,
+            # by returning True for n >= 15, we're declaring that we don't care about the scratchvar's for such cases:
             DRProp.finalScratch: lambda args, actual: (
-                actual == {1: args[0], 0: fib(args[0])}
-                if 0 < args[0] < 17
-                else (True if args[0] >= 17 else actual == {})
-            ),
-            # we declare to "not care" about the top of the stack for n >= 15
+                actual == {0: args[0]}
+                if 0 < args[0] < 15
+                else (True if args[0] else actual == {})
+            ),
             DRProp.stackTop: lambda args, actual: (
                 actual == fib(args[0]) if args[0] < 15 else True
+            ),
+            DRProp.maxStackHeight: lambda args, actual: (
+                actual == max(2, 2 * args[0]) if args[0] < 15 else True
             ),
             DRProp.status: lambda args: "PASS" if 0 < args[0] < 15 else "REJECT",
             DRProp.passed: lambda args: 0 < args[0] < 15,
@@ -475,16 +485,6 @@
     },
 }
 
-APP_IDENTICAL_PREDICATES = {
-    DRProp.lastLog: PredicateKind.IdenticalPair,
-    DRProp.status: PredicateKind.IdenticalPair,
-    DRProp.error: PredicateKind.IdenticalPair,
-}
-LSIG_IDENTICAL_PREDICATES = {
-    DRProp.status: PredicateKind.IdenticalPair,
-    DRProp.error: PredicateKind.IdenticalPair,
-}
-
 
 def blackbox_test_runner(
     subr: pt.SubroutineFnWrapper,
@@ -492,7 +492,7 @@
     scenario: Dict[str, Any],
     version: int,
     assemble_constants: bool = True,
-) -> list[DryRunInspector]:
+):
     case_name = subr.name()
     print(f"blackbox test of {case_name} with mode {mode}")
     exec_mode = mode_to_execution_mode(mode)
@@ -510,24 +510,24 @@
     algod = algod_with_assertion()
 
     # 2. validate dry run scenarios:
-    inputs = scenario["inputs"]
-    predicates = scenario["assertions"]
-    assert inputs and isinstance(inputs, list)
-    assert predicates, "Must configure >= 1 predicate"
-    assert isinstance(predicates, dict)
+    inputs, predicates = Invariant.inputs_and_invariants(
+        scenario, exec_mode, raw_predicates=True
+    )
 
     # 3. execute dry run sequence:
-    inspectors = DryRunExecutor(algod, exec_mode, teal).run_sequence(inputs)
+    execute = DryRunExecutor.execute_one_dryrun
+    inspectors = list(map(lambda a: execute(algod, teal, a, exec_mode), inputs))
 
     # 4. Statistical report:
-    csvpath = GENERATED / "blackbox" / f"{tealfile}_v{version}.csv"
+    csvpath = GENERATED / "blackbox" / f"{tealfile}.csv"
     with open(csvpath, "w") as f:
         f.write(DryRunInspector.csv_report(inputs, inspectors))
 
     print(f"Saved Dry Run CSV report to {csvpath}")
 
     # 5. Sequential assertions (if provided any)
-    for i, (dr_prop, predicate) in enumerate(predicates.items()):
+    for i, type_n_assertion in enumerate(predicates.items()):
+        dr_prop, predicate = type_n_assertion
 
         if SKIP_SCRATCH_ASSERTIONS and dr_prop == DRProp.finalScratch:
             print("skipping scratch assertions because unstable slots produced")
@@ -537,9 +537,7 @@
 
         invariant = Invariant(predicate, name=f"{case_name}[{i}]@{mode}-{dr_prop}")
         print(f"{i+1}. Assertion for {case_name}-{mode}: {dr_prop} <<{predicate}>>")
-        invariant.validates(dr_prop, inspectors)
-
-    return inspectors
+        invariant.validates(dr_prop, inputs, inspectors)
 
 
 # ---- Graviton / Blackbox tests ---- #
@@ -550,15 +548,7 @@
     subr: pt.SubroutineFnWrapper,
     scenario: Dict[str, Any],
 ):
-    inspectors6 = blackbox_test_runner(subr, pt.Mode.Application, scenario, 6)
-    inspectors8 = blackbox_test_runner(subr, pt.Mode.Application, scenario, 8)
-
-    Invariant.full_validation(
-        APP_IDENTICAL_PREDICATES,
-        inspectors=inspectors6,
-        identities=inspectors8,
-        msg=f"{subr.name()=}",
-    )
+    blackbox_test_runner(subr, pt.Mode.Application, scenario, 6)
 
 
 @pytest.mark.parametrize("subr, scenario", LOGICSIG_SCENARIOS.items())
@@ -566,14 +556,7 @@
     subr: pt.SubroutineFnWrapper,
     scenario: Dict[str, Any],
 ):
-    inspectors6 = blackbox_test_runner(subr, pt.Mode.Signature, scenario, 6)
-    inspectors8 = blackbox_test_runner(subr, pt.Mode.Signature, scenario, 8)
-    Invariant.full_validation(
-        LSIG_IDENTICAL_PREDICATES,
-        inspectors=inspectors6,
-        identities=inspectors8,
-        msg=f"{subr.name()=}",
-    )
+    blackbox_test_runner(subr, pt.Mode.Signature, scenario, 6)
 
 
 def blackbox_pyteal_example1():
@@ -592,56 +575,45 @@
     x = 9
     args = [x]
 
-    def evaluate_and_check(version: int):
-        # evaluate the programs
-        app_result = PyTealDryRunExecutor(square, Mode.Application).dryrun_one(
-            args, compiler_version=version
-        )
-        lsig_result = PyTealDryRunExecutor(square, Mode.Signature).dryrun_one(
-            args, compiler_version=version
-        )
-
-        # check to see that x^2 is at the top of the stack as expected
-        assert app_result.stack_top() == x**2, app_result.report(
-            args, "stack_top() gave unexpected results for app"
-        )
-        assert lsig_result.stack_top() == x**2, lsig_result.report(
-            args, "stack_top() gave unexpected results for lsig"
-        )
-
-        # check to see that itob of x^2 has been logged (only for the app case)
-        assert app_result.last_log() == DryRunEncoder.hex(x**2), app_result.report(
-            args, "last_log() gave unexpected results from app"
-        )
-
-        return app_result, lsig_result
-
-    app6, lsig6 = evaluate_and_check(6)
-    app8, lsig8 = evaluate_and_check(8)
-    Invariant.full_validation(
-        APP_IDENTICAL_PREDICATES,
-        inspectors=[app6],
-        identities=[app8],
-        msg="Mode.Application example 1",
-    )
-    Invariant.full_validation(
-        LSIG_IDENTICAL_PREDICATES,
-        inspectors=[lsig6],
-        identities=[lsig8],
-        msg="Mode.Signature example 1",
+    # evaluate the programs
+    app_result = PyTealDryRunExecutor(square, Mode.Application).dryrun(args)
+    lsig_result = PyTealDryRunExecutor(square, Mode.Signature).dryrun(args)
+
+    # check to see that x^2 is at the top of the stack as expected
+    assert app_result.stack_top() == x**2, app_result.report(
+        args, "stack_top() gave unexpected results for app"
+    )
+    assert lsig_result.stack_top() == x**2, lsig_result.report(
+        args, "stack_top() gave unexpected results for lsig"
+    )
+
+    # check to see that itob of x^2 has been logged (only for the app case)
+    assert app_result.last_log() == DryRunEncoder.hex(x**2), app_result.report(
+        args, "last_log() gave unexpected results from app"
     )
 
 
 def blackbox_pyteal_example2():
     # Example 2: Using blackbox_pyteal to make 400 assertions and generate a CSV report with 400 dryrun rows
+    from itertools import product
     import math
+    from pathlib import Path
     import random
-    from itertools import product
-    from pathlib import Path
 
     from graviton.blackbox import DryRunInspector
 
-    from pyteal import For, If, Int, Mod, Mode, ScratchVar, Seq, Subroutine, TealType
+    from pyteal import (
+        For,
+        If,
+        Int,
+        Mod,
+        Mode,
+        ScratchVar,
+        Seq,
+        Subroutine,
+        TealType,
+    )
+
     from tests.blackbox import Blackbox
 
     # GCD via the Euclidean Algorithm (iterative version):
@@ -667,49 +639,36 @@
         )
     )
 
-    def test_and_report(version: int):
-        # assert that each result is that same as what Python's math.gcd() computes
-        inspectors = PyTealDryRunExecutor(euclid, Mode.Application).dryrun_sequence(
-            inputs, compiler_version=version
-        )
-        for i, result in enumerate(inspectors):
-            args = inputs[i]
-            assert result.stack_top() == math.gcd(*args), result.report(
-                args, f"failed for {args}"
-            )
-
-        # save the CSV to ...current working directory.../euclid_v{version}.csv
-        euclid_csv = DryRunInspector.csv_report(inputs, inspectors)
-        with open(Path.cwd() / f"euclid_v{version}.csv", "w") as f:
-            f.write(euclid_csv)
-
-        return inspectors
-
-    inspectors6 = test_and_report(6)
-    inspectors8 = test_and_report(8)
-    Invariant.full_validation(
-        APP_IDENTICAL_PREDICATES,
-        inspectors=inspectors6,
-        identities=inspectors8,
-        msg="example 2",
-    )
+    # assert that each result is that same as what Python's math.gcd() computes
+    inspectors = PyTealDryRunExecutor(euclid, Mode.Application).dryrun_on_sequence(
+        inputs
+    )
+    for i, result in enumerate(inspectors):
+        args = inputs[i]
+        assert result.stack_top() == math.gcd(*args), result.report(
+            args, f"failed for {args}"
+        )
+
+    # save the CSV to ...current working directory.../euclid.csv
+    euclid_csv = DryRunInspector.csv_report(inputs, inspectors)
+    with open(Path.cwd() / "euclid.csv", "w") as f:
+        f.write(euclid_csv)
 
 
 def blackbox_pyteal_example3():
     # Example 3: declarative Test Driven Development approach through Invariant's
+    from itertools import product
     import math
     import random
-    from itertools import product
-
-    from graviton.blackbox import DryRunEncoder
-<<<<<<< HEAD
-    from graviton.blackbox import DryRunProperty as DRProp
-=======
-    from graviton.inspector import DryRunProperty as DRProp
->>>>>>> ed346ad5
+
+    from graviton.blackbox import (
+        DryRunEncoder,
+        DryRunProperty as DRProp,
+    )
     from graviton.invariant import Invariant
 
     from pyteal import If, Int, Mod, Mode, Subroutine, TealType
+
     from tests.blackbox import Blackbox
 
     # avoid flaky tests just in case I was wrong about the stack height invariant...
@@ -764,50 +723,24 @@
         )
 
     # Execute on the input sequence to get a dry-run inspectors:
-    inspectors6 = PyTealDryRunExecutor(euclid, Mode.Application).dryrun_sequence(
-        inputs, compiler_version=6
+    inspectors = PyTealDryRunExecutor(euclid, Mode.Application).dryrun_on_sequence(
+        inputs
     )
 
     # Assert that each invariant holds on the sequences of inputs and dry-runs:
     for property, predicate in predicates.items():
-        Invariant(predicate).validates(property, inspectors6)
-
-    # Execute on the input sequence to get a dry-run inspectors:
-    inspectors8 = PyTealDryRunExecutor(euclid, Mode.Application).dryrun_sequence(
-        inputs, compiler_version=8
-    )
-
-    # Assert that each invariant holds on the sequences of inputs and dry-runs:
-    for property, predicate in predicates.items():
-        Invariant(predicate).validates(property, inspectors8)
-
-    Invariant.full_validation(
-        APP_IDENTICAL_PREDICATES,
-        inspectors=inspectors6,
-        identities=inspectors8,
-        msg="Mode.Application example 3",
-    )
-
-    # Assert that each invariant holds on the sequences of inputs and dry-runs:
-    for property, predicate in predicates.items():
-        Invariant(predicate).validates(property, inspectors8)
-
-    Invariant.full_validation(
-        APP_IDENTICAL_PREDICATES,
-        inspectors=inspectors6,
-        identities=inspectors8,
-        msg="Mode.Application example 3",
-    )
+        Invariant(predicate).validates(property, inputs, inspectors)
 
 
 def blackbox_pyteal_example4():
     # Example 4: Using PyTealDryRunExecutor to debug an ABIReturnSubroutine with an app, logic sig and csv report
+    from pathlib import Path
     import random
-    from pathlib import Path
 
     from graviton.blackbox import DryRunInspector
 
     from pyteal import (
+        abi,
         ABIReturnSubroutine,
         Expr,
         For,
@@ -816,8 +749,8 @@
         ScratchVar,
         Seq,
         TealType,
-        abi,
-    )
+    )
+
     from tests.blackbox import Blackbox, PyTealDryRunExecutor
 
     # Sum a dynamic uint64 array
@@ -853,71 +786,53 @@
     for n in range(N):
         inputs.append(tuple([random.sample(choices, n)]))
 
-    def test_and_report_for_app_and_lsig(_version: int):
-        app_inspectors = app_pytealer.dryrun_sequence(inputs, compiler_version=_version)
-        lsig_inspectors = lsig_pytealer.dryrun_sequence(
-            inputs, compiler_version=_version
-        )
-        for i in range(N):
-            args = inputs[i]
-
-            app_inspector = app_inspectors[i]
-            lsig_inspector = lsig_inspectors[i]
-
-            def message(insp):
-                return insp.report(args, f"failed for {args}", row=i)
-
-            # the app should pass exactly when it's cost was within the 700 budget:
-            assert app_inspector.passed() == (app_inspector.cost() <= 700), message(
+    app_inspectors = app_pytealer.dryrun_on_sequence(inputs)
+
+    lsig_inspectors = lsig_pytealer.dryrun_on_sequence(inputs)
+
+    for i in range(N):
+        args = inputs[i]
+
+        app_inspector = app_inspectors[i]
+        lsig_inspector = lsig_inspectors[i]
+
+        def message(insp):
+            return insp.report(args, f"failed for {args}", row=i)
+
+        # the app should pass exactly when it's cost was within the 700 budget:
+        assert app_inspector.passed() == (app_inspector.cost() <= 700), message(
+            app_inspector
+        )
+        # the lsig always passes (never goes over budget):
+        assert lsig_inspector.passed(), message(lsig_inspector)
+
+        expected = sum(args[0])
+        actual4app = app_inspector.last_log()
+        assert expected == actual4app, message(app_inspector)
+
+        if i > 0:
+            assert expected in app_inspector.final_scratch().values(), message(
                 app_inspector
             )
-            # the lsig always passes (never goes over budget):
-            assert lsig_inspector.passed(), message(lsig_inspector)
-
-            expected = sum(args[0])
-            actual4app = app_inspector.last_log()
-            assert expected == actual4app, message(app_inspector)
-
-            if i > 0:
-                assert expected in app_inspector.final_scratch().values(), message(
-                    app_inspector
-                )
-                assert expected in lsig_inspector.final_scratch().values(), message(
-                    lsig_inspector
-                )
-
-        def report(kind):
-            assert kind in ("app", "lsig")
-            insps = app_inspectors if kind == "app" else lsig_inspectors
-            csv_report = DryRunInspector.csv_report(inputs, insps)
-            with open(Path.cwd() / f"abi_sum_{kind}_v{_version}.csv", "w") as f:
-                f.write(csv_report)
-
-        report("app")
-        report("lsig")
-
-        return app_inspectors, lsig_inspectors
-
-    app_inspectors6, lsig_inspectors6 = test_and_report_for_app_and_lsig(6)
-    app_inspectors8, lsig_inspectors8 = test_and_report_for_app_and_lsig(8)
-    Invariant.full_validation(
-        APP_IDENTICAL_PREDICATES,
-        inspectors=app_inspectors6,
-        identities=app_inspectors8,
-        msg=f"Mode.Application example 4 {abi_sum.name()=}",
-    )
-    Invariant.full_validation(
-        LSIG_IDENTICAL_PREDICATES,
-        inspectors=lsig_inspectors6,
-        identities=lsig_inspectors8,
-        msg=f"Mode.Signature example 4 {abi_sum.name()=}",
-    )
+            assert expected in lsig_inspector.final_scratch().values(), message(
+                lsig_inspector
+            )
+
+    def report(kind):
+        assert kind in ("app", "lsig")
+        insps = app_inspectors if kind == "app" else lsig_inspectors
+        csv_report = DryRunInspector.csv_report(inputs, insps)
+        with open(Path.cwd() / f"abi_sum_{kind}.csv", "w") as f:
+            f.write(csv_report)
+
+    report("app")
+    report("lsig")
 
 
 def blackbox_pyteal_example5():
     from graviton.blackbox import DryRunEncoder
 
-    from pyteal import Int, Mode, Subroutine, TealType, abi
+    from pyteal import abi, Subroutine, TealType, Int, Mode
     from tests.blackbox import Blackbox
 
     @Blackbox([None])
@@ -928,47 +843,29 @@
     app_pytealer = PyTealDryRunExecutor(cubed, Mode.Application)
     lsig_pytealer = PyTealDryRunExecutor(cubed, Mode.Signature)
 
-    inputs = [(i,) for i in range(1, 11)]
-
-    def test_app_and_lsig(_version: int):
-        app_inspect = app_pytealer.dryrun_sequence(inputs, compiler_version=_version)
-        lsig_inspect = lsig_pytealer.dryrun_sequence(inputs, compiler_version=_version)
-
-        for index, inspect in enumerate(app_inspect):
-            input_var = inputs[index][0]
-            assert inspect.stack_top() == input_var**3, inspect.report(
-                args=inputs[index], msg="stack_top() gave unexpected results from app"
-            )
-            assert inspect.last_log() == DryRunEncoder.hex(
-                input_var**3
-            ), inspect.report(
-                args=inputs[index], msg="last_log() gave unexpected results from app"
-            )
-
-        for index, inspect in enumerate(lsig_inspect):
-            input_var = inputs[index][0]
-            assert inspect.stack_top() == input_var**3, inspect.report(
-                args=inputs[index], msg="stack_top() gave unexpected results from app"
-            )
-        return app_inspect, lsig_inspect
-
-    app_inspectors6, lsig_inspectors6 = test_app_and_lsig(6)
-    app_inspectors8, lsig_inspectors8 = test_app_and_lsig(8)
-    Invariant.full_validation(
-        APP_IDENTICAL_PREDICATES,
-        inspectors=app_inspectors6,
-        identities=app_inspectors8,
-        msg="Mode.Application example 5",
-    )
-    Invariant.full_validation(
-        LSIG_IDENTICAL_PREDICATES,
-        inspectors=lsig_inspectors6,
-        identities=lsig_inspectors8,
-        msg="Mode.Signature example 5",
-    )
+    inputs = [[i] for i in range(1, 11)]
+
+    app_inspect = app_pytealer.dryrun_on_sequence(inputs)
+    lsig_inspect = lsig_pytealer.dryrun_on_sequence(inputs)
+
+    for index, inspect in enumerate(app_inspect):
+        input_var = inputs[index][0]
+        assert inspect.stack_top() == input_var**3, inspect.report(
+            args=inputs[index], msg="stack_top() gave unexpected results from app"
+        )
+        assert inspect.last_log() == DryRunEncoder.hex(input_var**3), inspect.report(
+            args=inputs[index], msg="last_log() gave unexpected results from app"
+        )
+
+    for index, inspect in enumerate(lsig_inspect):
+        input_var = inputs[index][0]
+        assert inspect.stack_top() == input_var**3, inspect.report(
+            args=inputs[index], msg="stack_top() gave unexpected results from app"
+        )
 
 
 def blackbox_pyteal_while_continue_test():
+    from tests.blackbox import Blackbox
     from pyteal import (
         Continue,
         Int,
@@ -980,7 +877,6 @@
         TealType,
         While,
     )
-    from tests.blackbox import Blackbox
 
     @Blackbox(input_types=[TealType.uint64])
     @Subroutine(TealType.uint64)
@@ -997,11 +893,11 @@
             Return(i.load()),
         )
 
-    executor = PyTealDryRunExecutor(while_continue_accumulation, Mode.Signature)
-
     for x in range(30):
         args = [x]
-        lsig_result = executor.dryrun_one(args)
+        lsig_result = PyTealDryRunExecutor(
+            while_continue_accumulation, Mode.Signature
+        ).dryrun(args)
         if x == 0:
             assert not lsig_result.passed()
         else:
@@ -1011,22 +907,19 @@
             args, "stack_top() gave unexpected results for lsig"
         )
 
-        lsig_result = executor.dryrun_one(args, compiler_version=8)
-        if x == 0:
-            assert not lsig_result.passed()
-        else:
-            assert lsig_result.passed()
-
-        assert lsig_result.stack_top() == x, lsig_result.report(
-            args, "stack_top() gave unexpected results for lsig"
-        )
-
 
 def blackbox_pyteal_named_tupleness_test():
     from typing import Literal as L
-
-    from pyteal import And, Mode, Return, Seq, Subroutine, TealType, abi
     from tests.blackbox import Blackbox
+    from pyteal import (
+        Seq,
+        abi,
+        Subroutine,
+        TealType,
+        Return,
+        And,
+        Mode,
+    )
 
     class NamedTupleExample(abi.NamedTuple):
         a: abi.Field[abi.Bool]
@@ -1069,32 +962,10 @@
     lsig_pytealer = PyTealDryRunExecutor(named_tuple_field_access, Mode.Signature)
     args = (False, b"1" * 32, (0, False), b"0" * 10, [True] * 4, 0)
 
-    inspector6 = lsig_pytealer.dryrun_one(args, compiler_version=6)
-
-    assert inspector6.stack_top() == 1
-    assert inspector6.passed()
-
-    inspector8 = lsig_pytealer.dryrun_one(args, compiler_version=8)
-    assert inspector8.passed()
-    assert inspector8.stack_top() == 1
-
-    Invariant.full_validation(
-        LSIG_IDENTICAL_PREDICATES,
-        inspectors=[inspector6],
-        identities=[inspector8],
-        msg="Mode.Signature NamedTuple example",
-    )
-
-    inspector = lsig_pytealer.dryrun_one(args, compiler_version=8)
+    inspector = lsig_pytealer.dryrun(args)
+
+    assert inspector.stack_top() == 1
     assert inspector.passed()
-    assert inspector.stack_top() == 1
-
-    Invariant.full_validation(
-        LSIG_IDENTICAL_PREDICATES,
-        inspectors=[inspector6],
-        identities=[inspector8],
-        msg="Mode.Signature NamedTuple example",
-    )
 
 
 @pytest.mark.parametrize(
