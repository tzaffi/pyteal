# Unreleased

# Added
* Added frame pointer support for subroutine arguments, replacing the previous usage of scratch. ([#562](https://github.com/algorand/pyteal/pull/562))
<<<<<<< HEAD
* Added frame pointer support for local ABI variables in subroutine. ([#606](https://github.com/algorand/pyteal/pull/606))
=======
* Added `frame_pointers` property in `OptimizeOptions` to optimize away scratch slots during subroutine calls. This defaults to frame pointer usage when not specified. ([#613](https://github.com/algorand/pyteal/pull/613))
>>>>>>> 12c1e5e0

# Fixed
* Allowing the `MethodCall` and `ExecuteMethodCall` to be passed `None` as app_id argument in the case of an app create transaction ([#592](https://github.com/algorand/pyteal/pull/592))

# Changed
* Introducing `AbstractVar` to abstract value access: store, load, and stack type. ([#584](https://github.com/algorand/pyteal/pull/584))
  * NOTE: a backwards incompatable change was imposed in this PR: previous ABI value's public member `stored_value` with type `ScratchVar`, is now changed to protected member `_stored_value` with type `AbstractVar`.
* Starting with program version 9, when `scratch_slots` flag isn't provided to `OptimizeOptions`, default to optimizing. For versions 8 and earlier the default is and remains to _not_ optimize. ([#613](https://github.com/algorand/pyteal/pull/613))

# 0.20.1

## Added
* adding program page related ops ([#412](https://github.com/algorand/pyteal/pull/412))
* Add Replace ([#413](https://github.com/algorand/pyteal/pull/413))
* Add Block ([#415](https://github.com/algorand/pyteal/pull/415))
* Add JsonRef ([#417](https://github.com/algorand/pyteal/pull/417))
* Add Base64Decode ([#418](https://github.com/algorand/pyteal/pull/418))
* Support Secp256r1 curve ([#423](https://github.com/algorand/pyteal/pull/423))
* Add VrfVerify ([#419](https://github.com/algorand/pyteal/pull/419))
* Add Sha3_256 ([#425](https://github.com/algorand/pyteal/pull/425))
* Support FirstValidTime transaction field ([#424](https://github.com/algorand/pyteal/pull/424))
* Add Ed25519Verify_Bare ([#426](https://github.com/algorand/pyteal/pull/426))
* AVM Boxes Ops in Pyteal ([#438](https://github.com/algorand/pyteal/pull/438))
* Support new AVM 8 account parameters ([#555](https://github.com/algorand/pyteal/pull/555))

## Changed
* Changes to avm8 docs ([#546](https://github.com/algorand/pyteal/pull/546))

# 0.19.0

## Added
* Added option to `OpUp` utility to allow specification of source for fees ([#566](https://github.com/algorand/pyteal/pull/566))

## Fixed
* Erroring on constructing an odd length hex string. ([#539](https://github.com/algorand/pyteal/pull/539))
* Incorrect behavior when overriding a method name ([#550](https://github.com/algorand/pyteal/pull/550))
* Add missing `abi.NamedTupleTypeSpec` equality override, such that equality holds only when `instance_class` and `value_type_specs` match. ([#540](https://github.com/algorand/pyteal/pull/540))
* Prohibited instantiating `abi.NamedTuple` from inheriting subclasses of `abi.NamedTuple`, for fields in subclasses are not inherited. ([#540](https://github.com/algorand/pyteal/pull/540))
* Fixed bug in app arg tupling and detupling when a Txn argument is present ([#577](https://github.com/algorand/pyteal/pull/577))

## Changed
* Subroutines that take ABI type of Transaction now allow any Transaction type to be passed. ([#531](https://github.com/algorand/pyteal/pull/531))
* Relaxing exact type check in `InnerTxnFieldExpr.MethodCall` by applying `abi.type_spec_is_assignable_to`. ([#561](https://github.com/algorand/pyteal/pull/561))

# 0.18.1

## Fixed
* ABI methods without a docstring now have their arguments in the output Contract object. ([#524](https://github.com/algorand/pyteal/pull/524))

# 0.18.0

## Added

* ABI Methods will now parse the docstring for the method and set the description for any parameters that are described. ([#518](https://github.com/algorand/pyteal/pull/518))
  * Note: the docstring must adhere to one of google, rst, numpy , or epy formatting styles.

## Fixed
* Subroutines annotated with a `TupleX` class are now invoked with an instance of that exact class, instead of the more general `Tuple` class ([#519](https://github.com/algorand/pyteal/pull/519))

# 0.17.0

## Added
* Static and Dynamic Byte Array convenience classes ([#500](https://github.com/algorand/pyteal/pull/500), [#514](https://github.com/algorand/pyteal/pull/514))
* Add the ability to insert comments in TEAL source file with the `Comment` method ([#410](https://github.com/algorand/pyteal/pull/410))
* Add a `comment` keyword argument to the Assert expression that will place the comment immediately above the `assert` op in the resulting TEAL ([#510](https://github.com/algorand/pyteal/pull/510))

## Fixed
* Fix AST duplication bug in `String.set` when called with an `Expr` argument ([#508](https://github.com/algorand/pyteal/pull/508))

# 0.16.0

## Added
* Add the ability to pass foreign reference arrays directly into inner transactions ([#384](https://github.com/algorand/pyteal/pull/384))

* NamedTuple Implementation ([#473](https://github.com/algorand/pyteal/pull/473))

* ExecuteMethodCall helper ([#501](https://github.com/algorand/pyteal/pull/501))

## Fixed

* CI: Fail readthedocs build on warning ([#478](https://github.com/algorand/pyteal/pull/478))

* Windows Compatibility ([#499](https://github.com/algorand/pyteal/pull/499))

## Changed
* Update `Block` docs to match spec change ([#503](https://github.com/algorand/pyteal/pull/503))

# 0.15.0

## Added
* Support AVM 7 updates:
  * New opcodes:
    * `base64_decode` ([#418](https://github.com/algorand/pyteal/pull/418))
    * `block` ([#415](https://github.com/algorand/pyteal/pull/415))
    * `ed25519verify_bare` ([#426](https://github.com/algorand/pyteal/pull/426))
    * `json_ref` ([#417](https://github.com/algorand/pyteal/pull/417))
    * `replace2`, `replace3` ([#413](https://github.com/algorand/pyteal/pull/413))
    * `sha3_256` ([#425](https://github.com/algorand/pyteal/pull/425))
    * `vrf_verify` ([#419](https://github.com/algorand/pyteal/pull/419))
  * `Secp256r1` curve for ECDSA opcodes ([#423](https://github.com/algorand/pyteal/pull/423))
  * Program page transaction field access ([#412](https://github.com/algorand/pyteal/pull/412))

# 0.14.0

## Added
* Add [ARC-0004](https://github.com/algorandfoundation/ARCs/blob/main/ARCs/arc-0004.md) support for building and calling Apps.  See user guide for a walkthrough of capabilities and limitations ([#264](https://github.com/algorand/pyteal/pull/264)).
* Introduce ABI Router to simplify ARC-0004 App construction and JSON descriptor generation.  See user guide for a walkthrough ([#170](https://github.com/algorand/pyteal/pull/170)).
* Support declaring PyTeal version compatibility with a new pragma directive ([#429](https://github.com/algorand/pyteal/pull/429)).
* Add `Execute` method to simplify inner transaction creation and submission ([#444](https://github.com/algorand/pyteal/pull/444)).
* Add `py.typed` marker to allow downstream use of mypy with PyTeal ([#465](https://github.com/algorand/pyteal/pull/465)).

## Fixed
* Fix misspelled function names (`localNumUint`, `globalNumUint`) and corresponding internal field references ([#431](https://github.com/algorand/pyteal/pull/431)).
* Fix stale user guide references ([#359](https://github.com/algorand/pyteal/pull/359)).

## Changed
* Make PyTeal stack traces easier to debug ([#371](https://github.com/algorand/pyteal/pull/371)).
* Streamline multi-expression clause construction ([#442](https://github.com/algorand/pyteal/pull/442)).

# 0.13.0

## Added
* Add opcode support for ECDSA verify, decompress, and recover ([#307](https://github.com/algorand/pyteal/pull/307)).

## Fixed
* Fix bug where `Continue` skips `While` condition check ([#332](https://github.com/algorand/pyteal/pull/332)).
* Fix `If` construction using builder syntax ([#329](https://github.com/algorand/pyteal/pull/329)).

## Changed
* Correct multiple doc typos ([#324](https://github.com/algorand/pyteal/pull/324), [#330](https://github.com/algorand/pyteal/pull/330)).

# 0.12.1

## Fixed
* Resolve PyPi upload issue introduced in v0.12.0 ([#317](https://github.com/algorand/pyteal/pull/317)).

# 0.12.0

## Added
* Introduce a utility for increasing opcode budget referred to as OpUp ([#274](https://github.com/algorand/pyteal/pull/274)).
* Introduce dryrun testing facilities referred to as blackbox testing ([#249](https://github.com/algorand/pyteal/pull/249)). 

## Changed
* Make various user guide updates/corrections ([#291](https://github.com/algorand/pyteal/pull/291), [#295](https://github.com/algorand/pyteal/pull/295), [#301](https://github.com/algorand/pyteal/pull/301)).
* Install flake8 linter ([#273](https://github.com/algorand/pyteal/pull/273), [#283](https://github.com/algorand/pyteal/pull/283)).

# 0.11.1

## Fixed
* Fix readthedocs build issue introduced in v0.11.0 ([#276](https://github.com/algorand/pyteal/pull/276), [#279](https://github.com/algorand/pyteal/pull/279)).

# 0.11.0

## Added
* Introduce optional compiler optimization to remove redundant sequential `ScratchSlot` store/load invocations ([#247](https://github.com/algorand/pyteal/pull/247)).  The optimization is disabled by default.
* Expose `DynamicScratchVar` to reference arbitrary `ScratchVar` instances ([#198](https://github.com/algorand/pyteal/pull/198)). 

## Changed
* Bump minimum supported Python version to v3.10 ([#269](https://github.com/algorand/pyteal/pull/269)).
* Add `@Subroutine` support for `ScratchVar` parameters ([#198](https://github.com/algorand/pyteal/pull/198)).
* Make minor doc updates ([#248](https://github.com/algorand/pyteal/pull/248)) and ([#265](https://github.com/algorand/pyteal/pull/265)).
* Remove outdated Jupyter notebook demo ([#268](https://github.com/algorand/pyteal/pull/268)).
* Fix docs warning about multiple OptimizeOptions targets ([#271](https://github.com/algorand/pyteal/pull/271)).

# 0.10.1

## Fixed
* Fixed a bug which caused incorrect TEAL code to be produced for mutually recursive subroutines
  with different argument counts ([#234](https://github.com/algorand/pyteal/pull/234))
* Minor docs updates ([#211](https://github.com/algorand/pyteal/pull/211), [#210](https://github.com/algorand/pyteal/pull/210), [#229](https://github.com/algorand/pyteal/pull/229))

# 0.10.0

## Added
* Support for new TEAL 6 features:
  * Increase maximum TEAL version ([#146](https://github.com/algorand/pyteal/pull/146))
  * New `Gitxn` expression, inner transaction group creation with `InnerTxnBuilder.Next()`, inner
    transaction array field setting, and allow using dynamic slot IDs with `ImportScratchValue` ([#149](https://github.com/algorand/pyteal/pull/149))
  * New `BytesSqrt` expression ([#163](https://github.com/algorand/pyteal/pull/163))
  * New `Global` fields `opcode_budget`, `caller_app_id`, and `caller_app_address` ([#168](https://github.com/algorand/pyteal/pull/168))
  * New `AccountParam` expressions for getting information about accounts ([#165](https://github.com/algorand/pyteal/pull/165))
  * New `Divw` expression, new transaction fields `last_log` and `state_proof_pk`, and dynamic index
    support for `InnerTxn` array fields ([#174](https://github.com/algorand/pyteal/pull/174))
* Added a new `MethodSignature` expression ([#153](https://github.com/algorand/pyteal/pull/153))
* Added a new `Suffix` expression and optimized existing `Substring` and `Extract` expressions ([#126](https://github.com/algorand/pyteal/pull/126))
* Added the `MultiValue` class as an alternative to `MaybeValue` ([#196](https://github.com/algorand/pyteal/pull/196))

## Fixed
* Various documentation fixes ([#140](https://github.com/algorand/pyteal/pull/140), [#142](https://github.com/algorand/pyteal/pull/142), [#191](https://github.com/algorand/pyteal/pull/191), [#202](https://github.com/algorand/pyteal/pull/202), [#207](https://github.com/algorand/pyteal/pull/207))
* Clearer error messages when non-PyTeal expressions are present ([#151](https://github.com/algorand/pyteal/pull/151))

## Changed
* **WARNING**: Due to code generation improvements, programs compiled with this version will likely
  produce different TEAL code than previous versions, but their functionality will be the same. Be
  aware that even small differences in generated TEAL code will change the address associated with
  escrow LogicSig contracts.
* Optimized constant assembly for small integers ([#128](https://github.com/algorand/pyteal/pull/128))
* Generated TEAL code for subroutines is more human-readable ([#148](https://github.com/algorand/pyteal/pull/148))
* Subroutine argument and return type annotations, if present, **MUST** be `Expr` ([#182](https://github.com/algorand/pyteal/pull/182))
* Transaction field documentation now separates fields by transaction type ([#204](https://github.com/algorand/pyteal/pull/204))
* Added documentation about how to generate the documentation ([#205](https://github.com/algorand/pyteal/pull/205))

# 0.9.1

## Added
* Documentation for exponent operator ([#134](https://github.com/algorand/pyteal/pull/134))
* Documentation for using `Seq` with lists ([#135](https://github.com/algorand/pyteal/pull/135))

## Fixed
* Fixed use of wildcard import in Pylance ([#133](https://github.com/algorand/pyteal/pull/133))

# 0.9.0

## Added
* Support for new TEAL 5 features:
  * `AppParam` expressions ([#107](https://github.com/algorand/pyteal/pull/107), [#123](https://github.com/algorand/pyteal/pull/123))
  * New `nonparticipation` transaction field ([#106](https://github.com/algorand/pyteal/pull/106))
  * Inner transactions, zero-element `Seq` expressions, dynamic transaction array access ([#115](https://github.com/algorand/pyteal/pull/115))
  * Logs, dynamic LogicSig argument indexes, single-element `NaryExpr`s, and creating `Bytes` from `bytes` and `bytearray` ([#117](https://github.com/algorand/pyteal/pull/117))
  * Extract expressions ([#118](https://github.com/algorand/pyteal/pull/118))
  * More efficient implementation of recursive subroutines in TEAL 5+ ([#114](https://github.com/algorand/pyteal/pull/114))
* Add `WideRatio`, an expression which exposes `mulw` and `divmodw` ([#121](https://github.com/algorand/pyteal/pull/121), [#122](https://github.com/algorand/pyteal/pull/122))

## Changed
* **WARNING**: Due to code generation improvements, programs compiled with this version will likely
  produce different TEAL code than previous versions, but their functionality will be the same. Be
  aware that even small differences in generated TEAL code will change the address associated with
  escrow LogicSig contracts.
* Some unnecessary branch conditions have been removed ([#120](https://github.com/algorand/pyteal/pull/120))

# 0.8.0

## Added
* Support for new TEAL 4 features:
  * Basic ops ([#67](https://github.com/algorand/pyteal/pull/67))
  * Byteslice arithmetic ([#75](https://github.com/algorand/pyteal/pull/75))
  * Importing scratch slot values from previous app calls ([#79](https://github.com/algorand/pyteal/pull/79), [#83](https://github.com/algorand/pyteal/pull/83))
  * Direct reference support for applications/accounts/assets ([#90](https://github.com/algorand/pyteal/pull/90))
  * `While` and `For` loops ([#95](https://github.com/algorand/pyteal/pull/95))
  * Subroutines ([#99](https://github.com/algorand/pyteal/pull/99))
* New logo ([#88](https://github.com/algorand/pyteal/pull/88), [#91](https://github.com/algorand/pyteal/pull/91))
* Added the `assembleConstants` option to `compileTeal`. When enabled, the compiler will assemble
int and byte constants in the most efficient way to reduce program size ([#57](https://github.com/algorand/pyteal/pull/57), [#61](https://github.com/algorand/pyteal/pull/61), [#66](https://github.com/algorand/pyteal/pull/66)).
* Added an alternative syntax for constructing `If` statements ([#77](https://github.com/algorand/pyteal/pull/77), [#82](https://github.com/algorand/pyteal/pull/82)).
* Align `Seq` with the rest of the API ([#96](https://github.com/algorand/pyteal/pull/96)).

## Fixed
* Fixed `NaryExpr.__str__` method ([#102](https://github.com/algorand/pyteal/pull/102)).

## Changed
* **WARNING**: Due to code generation changes required to support TEAL 4 loops and subroutines,
  programs compiled with this version will likely produce different TEAL code than previous
  versions, but their functionality will be the same. Be aware that even small differences in
  generated TEAL code will change the address associated with escrow LogicSig contracts.
* Improved crypto cost docs ([#81](https://github.com/algorand/pyteal/pull/81)).
* Applied code formatter ([#100](https://github.com/algorand/pyteal/pull/100)).

# 0.7.0

## Added
* Support for new TEAL 3 features:
  * Bit/byte manipulation and new transaction and global fields ([#50](https://github.com/algorand/pyteal/pull/50)).
  * Dynamic `Gtxn` indexes ([#53](https://github.com/algorand/pyteal/pull/53)).
  * `MinBalance` expression ([#54](https://github.com/algorand/pyteal/pull/54)).
  * Documentation for new features ([#55](https://github.com/algorand/pyteal/pull/55)).
* Added the ability to specify the TEAL version target when using `compileTeal` ([#45](https://github.com/algorand/pyteal/pull/45)).
* Added `ScratchVar`, an interface for storing and loading values from scratch space ([#33](https://github.com/algorand/pyteal/pull/33)).
* Added a warning when scratch slots are loaded before anything has been stored ([#47](https://github.com/algorand/pyteal/pull/47)).

## Changed
* Rewrote internal code generation to produce smaller programs and make future optimization easier
([#26](https://github.com/algorand/pyteal/pull/26)). Programs compiled with this version will likely
produce different TEAL code than previous versions, but their functionality will be the same.

# 0.6.2

## Fixed
* Corrected documentation and examples that incorrectly used the `Txn.accounts` array ([#42](https://github.com/algorand/pyteal/pull/42)).
* Fixed improper base32 validation and allow the use of padding ([#34](https://github.com/algorand/pyteal/pull/34)
and [#37](https://github.com/algorand/pyteal/pull/37)).

# 0.6.1

## Added
* An application deployment example, `vote_deploy.py`.

## Fixed
* Internal modules no longer pollute the global namespace when importing with `from pyteal import *`
([#29](https://github.com/algorand/pyteal/pull/29)).
* Fixed several documentation typos.

## Changed
* Moved signature and application mode examples into separate folders.

# 0.6.0

## Added
* TEAL v2 `Txn` and `Gtxn` fields
* TEAL v2 `Global` fields
* `TxnType` enum
* `Pop` expression
* `Not` expression
* `BitwiseNot` expression
* `BitwiseAnd` expression
* `BitwiseOr` expression
* `BitwiseXor` expression
* `Neq` (not equal) expression
* `Assert` expression
* `AssetHolding` expressions
* `AssetParam` expressions
* State manipulation with `App` expressions
* `Concat` expression
* `Substring` expression
* `Bytes` constructor now accepts UTF-8 strings
* `If` expression now allows single branches

## Changed
* Compiling a PyTeal program must now be done with the `compileTeal(program, mode)` function. The `.teal()` method no longer exists.
* The API for group transactions has changed from `Gtxn.field(transaction_index)` to `Gtxn[transaction_index].field()`.
* `Tmpl` syntax has changed from `Type(Tmpl("TMPL_NAME"))` to `Tmpl.Type("TMPL_NAME")`.<|MERGE_RESOLUTION|>--- conflicted
+++ resolved
@@ -2,11 +2,8 @@
 
 # Added
 * Added frame pointer support for subroutine arguments, replacing the previous usage of scratch. ([#562](https://github.com/algorand/pyteal/pull/562))
-<<<<<<< HEAD
 * Added frame pointer support for local ABI variables in subroutine. ([#606](https://github.com/algorand/pyteal/pull/606))
-=======
 * Added `frame_pointers` property in `OptimizeOptions` to optimize away scratch slots during subroutine calls. This defaults to frame pointer usage when not specified. ([#613](https://github.com/algorand/pyteal/pull/613))
->>>>>>> 12c1e5e0
 
 # Fixed
 * Allowing the `MethodCall` and `ExecuteMethodCall` to be passed `None` as app_id argument in the case of an app create transaction ([#592](https://github.com/algorand/pyteal/pull/592))
