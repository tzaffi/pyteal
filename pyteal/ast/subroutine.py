<<<<<<< HEAD
from dataclasses import dataclass
from inspect import isclass, Parameter, signature, get_annotations
from types import MappingProxyType
=======
from inspect import get_annotations, Parameter, signature
>>>>>>> 36657c9b
from typing import (
    Callable,
    Optional,
<<<<<<< HEAD
=======
    Union,
>>>>>>> 36657c9b
    TYPE_CHECKING,
    cast,
    Any,
)
from types import MappingProxyType

from pyteal.ast import abi
from pyteal.ast.abi.type import TypeSpec
from pyteal.ast.expr import Expr
from pyteal.ast.return_ import Return
from pyteal.ast.seq import Seq
from pyteal.ast.scratchvar import DynamicScratchVar, ScratchVar
from pyteal.errors import TealInputError, verifyTealVersion
from pyteal.ir import TealOp, Op, TealBlock
from pyteal.types import TealType

if TYPE_CHECKING:
    from pyteal.compiler import CompileOptions


class SubroutineDefinition:
    """
    Class that leverages TEAL's `callsub` and `retsub` opcode-pair for subroutines
    """

    nextSubroutineId = 0

    def __init__(
        self,
        implementation: Callable[..., Expr],
        return_type: TealType,
        name_str: Optional[str] = None,
        abi_output_arg_name: Optional[str] = None,
    ) -> None:
        """
        Args:
            implementation: The python function defining the subroutine
            return_type: the TealType to be returned by the subroutine
            name_str (optional): the name that is used to identify the subroutine.
                If omitted, the name defaults to the implementation's __name__ attribute
<<<<<<< HEAD
            abi_output_arg_name (optional): the name that is used to identify ABI output kwarg for subroutine.
=======
>>>>>>> 36657c9b
        """
        super().__init__()
        self.id = SubroutineDefinition.nextSubroutineId
        SubroutineDefinition.nextSubroutineId += 1

        self.return_type = return_type
        self.declaration: Optional["SubroutineDeclaration"] = None
<<<<<<< HEAD

        self.implementation: Callable = implementation
        self.abi_output_arg_name: Optional[str] = abi_output_arg_name

        self.implementation_params: MappingProxyType[str, Parameter]
        self.annotations: dict[str, type]
        self.expected_arg_types: list[type[Expr] | type[ScratchVar] | abi.TypeSpec]
        self.by_ref_args: set[str]
        self.abi_args: dict[str, abi.TypeSpec]
        self.output_kwarg: dict[str, abi.TypeSpec]

        (
            self.implementation_params,
            self.annotations,
            self.expected_arg_types,
            self.by_ref_args,
            self.abi_args,
            self.output_kwarg,
        ) = self._validate()

        self.__name: str = name_str if name_str else self.implementation.__name__

=======

        self.implementation: Callable = implementation

        (
            impl_params,
            annotations,
            expected_arg_types,
            by_ref_args,
            abi_args,
        ) = self._validate()
        self.implementation_params: MappingProxyType[str, Parameter] = impl_params
        self.annotations: dict[str, Expr | ScratchVar] = annotations
        self.expected_arg_types: list[type | TypeSpec] = expected_arg_types
        self.by_ref_args: set[str] = by_ref_args
        self.abi_args: Dict[str, abi.TypeSpec] = abi_args

        self.__name: str = name_str if name_str else self.implementation.__name__

    @staticmethod
    def is_abi_annotation(obj: Any) -> bool:
        try:
            abi.type_spec_from_annotation(obj)
            return True
        except TypeError:
            return False

>>>>>>> 36657c9b
    def _validate(
        self, input_types: list[TealType] = None
    ) -> tuple[
        MappingProxyType[str, Parameter],
<<<<<<< HEAD
        dict[str, type],
        list[type[Expr] | type[ScratchVar] | abi.TypeSpec],
        set[str],
        dict[str, abi.TypeSpec],
        dict[str, abi.TypeSpec],
=======
        dict[str, Expr | ScratchVar],
        list[type | TypeSpec],
        set[str],
        Dict[str, abi.TypeSpec],
>>>>>>> 36657c9b
    ]:
        """Validate the full function signature and annotations for subroutine definition.

        This function iterates through `sig.parameters.items()`, and checks each of subroutine arguments.
        On each of the subroutine arguments, the following checks are performed:
        - If argument is not POSITION_ONLY or not POSITIONAL_OR_KEYWORD, error
        - If argument has default value, error

        After the previous checks, the function signature is correct in structure,
        but we still need to check the argument types are matching requirements
        (i.e., in {Expr, ScratchVar, inheritances of abi.BaseType}).

        Finally, this function outputs:
        - `implementation_params` - ordered map from parameter name to inspect.Parameter
        - `annotations` - map from parameter name to annotation (if available)
        - `expected_arg_types` - an array of elements of Type[Expr], Type[ScratchVar] or abi.TypeSpec instances
          It helps type-checking on SubroutineCall from `invoke` method.
        - `by_ref_args` - a set of argument names, which are type annotated by ScratchVar.
        We put the scratch slot id on the stack, rather than the value itself.
        - `abi_args` - a set of argument names, which are type annotated by ABI types.
        We load the ABI scratch space stored value to stack, and store them later in subroutine's local ABI values.

        Args:
<<<<<<< HEAD
            input_types (optional): for testing purposes - expected `TealType`s of each parameter
        Returns:
            impl_params: a map from python function implementation's argument name, to argument's parameter.
            annotations: a dict whose keys are names of type-annotated arguments,
                and values are appearing type-annotations.
            arg_types: a list of argument type inferred from python function implementation,
                containing [type[Expr]| type[ScratchVar] | abi.TypeSpec].
            by_ref_args: a list of argument names that are passed in Subroutine with by-reference mechanism.
            abi_args: a dict whose keys are names of ABI arguments, and values are their ABI type-specs.
            abi_output_kwarg (might be empty): a dict whose key is the name of ABI output keyword argument,
                and the value is the corresponding ABI type-spec.
                NOTE: this dict might be empty, when we are defining a normal subroutine,
                    but it has at most one element when we define an ABI-returning subroutine.
        """

        if not callable(self.implementation):
            raise TealInputError("Input to SubroutineDefinition is not callable")

        impl_params: MappingProxyType[str, Parameter] = signature(
            self.implementation
        ).parameters
        annotations: dict[str, type] = get_annotations(self.implementation)
        arg_types: list[type[Expr] | type[ScratchVar] | abi.TypeSpec] = []
        by_ref_args: set[str] = set()
        abi_args: dict[str, abi.TypeSpec] = {}
        abi_output_kwarg: dict[str, abi.TypeSpec] = {}

        if input_types:
            if len(input_types) != len(impl_params):
                raise TealInputError(
                    f"Provided number of input_types ({len(input_types)}) "
                    f"does not match detected number of parameters ({len(impl_params)})"
                )
            for in_type, name in zip(input_types, impl_params):
                if not isinstance(in_type, TealType):
                    raise TealInputError(
                        f"Function has input type {in_type} for parameter {name} which is not a TealType"
                    )
=======
            input_types: optional, containing the TealType of input expression.
        """
        implementation = self.implementation
        if not callable(implementation):
            raise TealInputError("Input to SubroutineDefinition is not callable")

        implementation_params: MappingProxyType[str, Parameter] = signature(
            implementation
        ).parameters
        annotations: dict[str, Expr | ScratchVar] = get_annotations(implementation)
        expected_arg_types: list[type | TypeSpec] = []
        by_ref_args: set[str] = set()
        abi_args: dict[str, abi.TypeSpec] = {}

        if input_types is not None and len(input_types) != len(implementation_params):
            raise TealInputError(
                f"Provided number of input_types ({len(input_types)}) "
                f"does not match detected number of parameters ({len(implementation_params)})"
            )
>>>>>>> 36657c9b

        if "return" in annotations and annotations["return"] is not Expr:
            raise TealInputError(
                f"Function has return of disallowed type {annotations['return']}. Only Expr is allowed"
            )

<<<<<<< HEAD
        for name, param in impl_params.items():
=======
        for i, (name, param) in enumerate(implementation_params.items()):
>>>>>>> 36657c9b
            if param.kind not in (
                Parameter.POSITIONAL_ONLY,
                Parameter.POSITIONAL_OR_KEYWORD,
            ) and not (
                param.kind is Parameter.KEYWORD_ONLY
                and self.abi_output_arg_name is not None
                and name == self.abi_output_arg_name
            ):
                raise TealInputError(
                    f"Function has a parameter type that is not allowed in a subroutine: parameter {name} with type {param.kind}"
                )

            if param.default != Parameter.empty:
                raise TealInputError(
                    f"Function has a parameter with a default value, which is not allowed in a subroutine: {name}"
                )

<<<<<<< HEAD
            expected_arg_type = self._validate_annotation(annotations, name)

            if param.kind is Parameter.KEYWORD_ONLY:
                if not isinstance(expected_arg_type, abi.TypeSpec):
                    raise TealInputError(
                        f"Function keyword parameter {name} has type {expected_arg_type}"
                    )
                abi_output_kwarg[name] = expected_arg_type
                continue

            arg_types.append(expected_arg_type)
=======
            if input_types:
                intype = input_types[i]
                if not isinstance(intype, TealType):
                    raise TealInputError(
                        f"Function has input type {intype} for parameter {name} which is not a TealType"
                    )

            expected_arg_type = self._validate_parameter_type(annotations, name)

            expected_arg_types.append(expected_arg_type)
>>>>>>> 36657c9b
            if expected_arg_type is ScratchVar:
                by_ref_args.add(name)
            if isinstance(expected_arg_type, abi.TypeSpec):
                abi_args[name] = expected_arg_type

        return (
<<<<<<< HEAD
            impl_params,
            annotations,
            arg_types,
            by_ref_args,
            abi_args,
            abi_output_kwarg,
        )
=======
            implementation_params,
            annotations,
            expected_arg_types,
            by_ref_args,
            abi_args,
        )

    @staticmethod
    def _validate_parameter_type(
        user_defined_annotations: dict, parameter_name: str
    ) -> type | TypeSpec:
        ptype = user_defined_annotations.get(parameter_name, None)

        if ptype is None:
            # Without a type annotation, `SubroutineDefinition` presumes an implicit `Expr` declaration
            # rather than these alternatives:
            # * Throw error requiring type annotation.
            # * Defer parameter type checks until arguments provided during invocation.
            #
            # * Rationale:
            #   * Provide an upfront, best-effort type check before invocation.
            #   * Preserve backwards compatibility with TEAL programs written
            #     when `Expr` is the only supported annotation type.
            # * `invoke` type checks provided arguments against parameter types to catch mismatches.
            return Expr
        else:
            if ptype in (Expr, ScratchVar):
                return ptype

            if SubroutineDefinition.is_abi_annotation(ptype):
                return abi.type_spec_from_annotation(ptype)

            raise TealInputError(
                f"Function has parameter {parameter_name} of disallowed type {ptype}. "
                f"Only the types {(Expr, ScratchVar, 'ABI')} are allowed"
            )
>>>>>>> 36657c9b

    @staticmethod
    def _is_abi_annotation(obj: Any) -> bool:
        try:
            abi.type_spec_from_annotation(obj)
            return True
        except TypeError:
            return False

    @staticmethod
    def _validate_annotation(
        user_defined_annotations: dict[str, Any], parameter_name: str
    ) -> type[Expr] | type[ScratchVar] | abi.TypeSpec:
        ptype = user_defined_annotations.get(parameter_name, None)
        if ptype is None:
            # Without a type annotation, `SubroutineDefinition` presumes an implicit `Expr` declaration
            # rather than these alternatives:
            # * Throw error requiring type annotation.
            # * Defer parameter type checks until arguments provided during invocation.
            #
            # * Rationale:
            #   * Provide an upfront, best-effort type check before invocation.
            #   * Preserve backwards compatibility with TEAL programs written
            #     when `Expr` is the only supported annotation type.
            # * `invoke` type checks provided arguments against parameter types to catch mismatches.
            return Expr
        if ptype in (Expr, ScratchVar):
            return ptype
        if SubroutineDefinition._is_abi_annotation(ptype):
            return abi.type_spec_from_annotation(ptype)
        if not isclass(ptype):
            raise TealInputError(
                f"Function has parameter {parameter_name} of declared type {ptype} which is not a class"
            )
        raise TealInputError(
            f"Function has parameter {parameter_name} of disallowed type {ptype}. "
            f"Only the types {(Expr, ScratchVar, 'ABI')} are allowed"
        )

    def get_declaration(self) -> "SubroutineDeclaration":
        if self.declaration is None:
            # lazy evaluate subroutine
            self.declaration = evaluate_subroutine(self)
        return self.declaration

    def name(self) -> str:
        return self.__name

    def argument_count(self) -> int:
        return len(self.arguments())

    def arguments(self) -> list[str]:
        syntax_args = list(self.implementation_params.keys())
        syntax_args = [
            arg_name for arg_name in syntax_args if arg_name not in self.output_kwarg
        ]
        return syntax_args

    def invoke(
        self,
        args: list[Expr | ScratchVar | abi.BaseType],
    ) -> "SubroutineCall":
        if len(args) != self.argument_count():
            raise TealInputError(
                f"Incorrect number of arguments for subroutine call. "
                f"Expected {self.arguments()} arguments, got {len(args)} arguments"
            )

        for i, arg in enumerate(args):
            arg_type = self.expected_arg_types[i]
            if arg_type is Expr and not isinstance(arg, Expr):
                raise TealInputError(
                    f"supplied argument {arg} at index {i} had type {type(arg)} but was expecting type {arg_type}"
                )
            elif arg_type is ScratchVar and not isinstance(arg, ScratchVar):
                raise TealInputError(
                    f"supplied argument {arg} at index {i} had type {type(arg)} but was expecting type {arg_type}"
                )
            elif isinstance(arg_type, abi.TypeSpec):
                if not isinstance(arg, abi.BaseType):
                    raise TealInputError(
                        f"supplied argument at index {i} should be an ABI type but got {arg}"
                    )
                if arg.type_spec() != arg_type:
                    raise TealInputError(
                        f"supplied argument {arg} at index {i} "
                        f"should have ABI typespec {arg_type} but got {arg.type_spec()}"
                    )

        return SubroutineCall(
            self, args, output_kwarg=OutputKwArgInfo.from_dict(self.output_kwarg)
        )

    def __str__(self):
        return f"subroutine#{self.id}"

    def __eq__(self, other):
        if isinstance(other, SubroutineDefinition):
            return self.id == other.id and self.implementation == other.implementation
        return False

    def __hash__(self):
        return hash(self.id)


SubroutineDefinition.__module__ = "pyteal"


class SubroutineDeclaration(Expr):
    def __init__(self, subroutine: SubroutineDefinition, body: Expr) -> None:
        super().__init__()
        self.subroutine = subroutine
        self.body = body

    def __teal__(self, options: "CompileOptions"):
        return self.body.__teal__(options)

    def __str__(self):
        return f'(SubroutineDeclaration "{self.subroutine.name()}" {self.body})'

    def type_of(self):
        return self.body.type_of()

    def has_return(self):
        return self.body.has_return()


SubroutineDeclaration.__module__ = "pyteal"


@dataclass
class OutputKwArgInfo:
    name: str
    abi_type: abi.TypeSpec

    @staticmethod
    def from_dict(kwarg_info: dict[str, abi.TypeSpec]) -> Optional["OutputKwArgInfo"]:
        match list(kwarg_info.keys()):
            case []:
                return None
            case [k]:
                return OutputKwArgInfo(k, kwarg_info[k])
            case _:
                raise TealInputError(
                    f"illegal conversion kwarg_info length {len(kwarg_info)}."
                )


OutputKwArgInfo.__module__ = "pyteal"


class SubroutineCall(Expr):
    def __init__(
        self,
        subroutine: SubroutineDefinition,
        args: list[Expr | ScratchVar | abi.BaseType],
        *,
        output_kwarg: OutputKwArgInfo = None,
    ) -> None:
        super().__init__()
        self.subroutine = subroutine
        self.args = args
        self.output_kwarg = output_kwarg

        for i, arg in enumerate(args):
            if isinstance(arg, Expr):
                arg_type = arg.type_of()
            elif isinstance(arg, ScratchVar):
                arg_type = arg.type
            elif isinstance(arg, abi.BaseType):
                arg_type = cast(abi.BaseType, arg).stored_value.type
            else:
                raise TealInputError(
                    f"Subroutine argument {arg} at index {i} was of unexpected Python type {type(arg)}"
                )

            if arg_type == TealType.none:
                raise TealInputError(
                    f"Subroutine argument {arg} at index {i} evaluates to TealType.none"
                )

    def __teal__(self, options: "CompileOptions"):
        """
        Generate the subroutine's start and end teal blocks.
        The subroutine's arguments are pushed on the stack to be picked up into local scratch variables.
        There are 4 cases to consider for the pushed arg expression:

        1. (by-value) In the case of typical arguments of type Expr, the expression ITSELF is evaluated for the stack
            and will be stored in a local ScratchVar for subroutine evaluation

        2. (by-reference) In the case of a by-reference argument of type ScratchVar, its SLOT INDEX is put on the stack
            and will be stored in a local DynamicScratchVar for subroutine evaluation

        3. (ABI, or a special case in by-value) In this case, the storage of an ABI value are loaded
            to the stack and will be stored in a local ABI value for subroutine evaluation

        4. (ABI output keyword argument, or by-ref ABI value) In this case of returning ABI values, we do not place
            ABI values on the stack, while in `evaluate_subroutine` we use an ABI typed instance for subroutine evaluation
        """
        verifyTealVersion(
            Op.callsub.min_version,
            options.version,
            "TEAL version too low to use SubroutineCall expression",
        )

        def handle_arg(arg: Expr | ScratchVar | abi.BaseType) -> Expr:
            if isinstance(arg, ScratchVar):
                return arg.index()
            elif isinstance(arg, Expr):
                return arg
            elif isinstance(arg, abi.BaseType):
                return arg.stored_value.load()
            else:
                raise TealInputError(
                    f"cannot handle current arg: {arg} to put it on stack"
                )

        op = TealOp(self, Op.callsub, self.subroutine)
        return TealBlock.FromOp(options, op, *[handle_arg(x) for x in self.args])

    def __str__(self):
        arg_str_list = list(map(str, self.args))
        if self.output_kwarg:
            arg_str_list.append(
                f"{self.output_kwarg.name}={str(self.output_kwarg.abi_type)}"
            )
        return f'(SubroutineCall {self.subroutine.name()} ({" ".join(arg_str_list)}))'

    def type_of(self):
        return self.subroutine.return_type

    def has_return(self):
        return False


SubroutineCall.__module__ = "pyteal"


class SubroutineFnWrapper:
    def __init__(
        self,
        fn_implementation: Callable[..., Expr],
        return_type: TealType,
        name: Optional[str] = None,
    ) -> None:
        self.subroutine = SubroutineDefinition(
            fn_implementation,
            return_type=return_type,
            name_str=name,
        )

<<<<<<< HEAD
    def __call__(self, *args: Expr | ScratchVar | abi.BaseType, **kwargs: Any) -> Expr:
=======
    def __call__(self, *args: Expr | ScratchVar | abi.BaseType, **kwargs) -> Expr:
>>>>>>> 36657c9b
        if len(kwargs) != 0:
            raise TealInputError(
                f"Subroutine cannot be called with keyword arguments. "
                f"Received keyword arguments: {','.join(kwargs.keys())}"
            )
        return self.subroutine.invoke(list(args))

    def name(self) -> str:
        return self.subroutine.name()

    def type_of(self):
        return self.subroutine.get_declaration().type_of()

    def has_return(self):
        return self.subroutine.get_declaration().has_return()


SubroutineFnWrapper.__module__ = "pyteal"


class ABIReturnSubroutine:
    """Used to create a PyTeal Subroutine (returning an ABI value) from a python function.

    This class is meant to be used as a function decorator. For example:

        .. code-block:: python

            @ABIReturnSubroutine
            def abi_sum(toSum: abi.DynamicArray[abi.Uint64], *, output: abi.Uint64) -> Expr:
                i = ScratchVar(TealType.uint64)
                valueAtIndex = abi.Uint64()
                return Seq(
                    output.set(0),
                    For(i.store(Int(0)), i.load() < toSum.length(), i.store(i.load() + Int(1))).Do(
                        Seq(
                            toSum[i.load()].store_into(valueAtIndex),
                            output.set(output.get() + valueAtIndex.get()),
                        )
                    ),
                )

            program = Seq(
                (to_sum_arr := abi.DynamicArray(abi.Uint64TypeSpec())).decode(
                    Txn.application_args[1]
                ),
                (res := abi.Uint64()).set(abi_sum(to_sum_arr)),
                abi.MethodReturn(res),
                Int(1),
            )
    """

    def __init__(
        self,
        fn_implementation: Callable[..., Expr],
    ) -> None:
        self.output_kwarg_info: Optional[
            OutputKwArgInfo
        ] = self._output_name_type_from_fn(fn_implementation)

        internal_subroutine_ret_type = TealType.none
        if self.output_kwarg_info:
            internal_subroutine_ret_type = (
                self.output_kwarg_info.abi_type.storage_type()
            )

        output_kwarg_name = None
        if self.output_kwarg_info:
            output_kwarg_name = self.output_kwarg_info.name

        # output ABI type is void, return_type = TealType.none
        # otherwise, return_type = ABI value's storage_type()
        self.subroutine = SubroutineDefinition(
            fn_implementation,
            return_type=internal_subroutine_ret_type,
            abi_output_arg_name=output_kwarg_name,
        )

    @staticmethod
    def _output_name_type_from_fn(
        fn_implementation: Callable[..., Expr]
    ) -> Optional[OutputKwArgInfo]:
        if not callable(fn_implementation):
            raise TealInputError("Input to ABIReturnSubroutine is not callable")
        sig = signature(fn_implementation)
        fn_annotations = get_annotations(fn_implementation)

        potential_abi_arg_names = [
            k for k, v in sig.parameters.items() if v.kind == Parameter.KEYWORD_ONLY
        ]

        match potential_abi_arg_names:
            case []:
                return None
            case [name]:
                annotation = fn_annotations.get(name, None)
                if annotation is None:
                    raise TealInputError(
                        f"ABI subroutine output-kwarg {name} must specify ABI type"
                    )
                type_spec = abi.type_spec_from_annotation(annotation)
                return OutputKwArgInfo(name, type_spec)
            case _:
                raise TealInputError(
                    f"multiple output arguments ({len(potential_abi_arg_names)}) "
                    f"with type annotations {potential_abi_arg_names}"
                )

    def __call__(
        self, *args: Expr | ScratchVar | abi.BaseType, **kwargs
    ) -> abi.ReturnedValue | Expr:
        if len(kwargs) != 0:
            raise TealInputError(
                f"Subroutine cannot be called with keyword arguments. "
                f"Received keyword arguments: {', '.join(kwargs.keys())}"
            )

        invoked = self.subroutine.invoke(list(args))
        if self.output_kwarg_info is None:
            if invoked.type_of() != TealType.none:
                raise TealInputError(
                    "ABI subroutine with void type should be evaluated to TealType.none"
                )
            return invoked

        return abi.ReturnedValue(self.output_kwarg_info.abi_type, invoked)

    def name(self) -> str:
        return self.subroutine.name()

    def type_of(self) -> str | abi.TypeSpec:
        return (
            "void"
            if self.output_kwarg_info is None
            else self.output_kwarg_info.abi_type
        )

    def is_registrable(self) -> bool:
        return len(self.subroutine.abi_args) == self.subroutine.argument_count()


ABIReturnSubroutine.__module__ = "pyteal"


class Subroutine:
    """Used to create a PyTeal subroutine from a Python function.

    This class is meant to be used as a function decorator. For example:

        .. code-block:: python

            @Subroutine(TealType.uint64)
            def mySubroutine(a: Expr, b: Expr) -> Expr:
                return a + b

            program = Seq([
                App.globalPut(Bytes("key"), mySubroutine(Int(1), Int(2))),
                Approve(),
            ])
    """

    def __init__(self, return_type: TealType, name: Optional[str] = None) -> None:
        """Define a new subroutine with the given return type.

        Args:
            return_type: The type that the return value of this subroutine must conform to.
                TealType.none indicates that this subroutine does not return any value.
        """
        self.return_type = return_type
        self.name = name

    def __call__(self, fn_implementation: Callable[..., Expr]) -> SubroutineFnWrapper:
        return SubroutineFnWrapper(
            fn_implementation=fn_implementation,
            return_type=self.return_type,
            name=self.name,
        )


Subroutine.__module__ = "pyteal"


def evaluate_subroutine(subroutine: SubroutineDefinition) -> SubroutineDeclaration:
    """
    Puts together the data necessary to define the code for a subroutine.
    "evaluate" is used here to connote evaluating the PyTEAL AST into a SubroutineDeclaration,
    but not actually placing it at call locations. The trickiest part here is managing the subroutine's arguments.
    The arguments are needed for two different code-paths, and there are 2 different argument types to consider
    for each of the code-paths:

    2 Argument Usages / Code-Paths
    - -------- ------   ----------
    Usage (A) for run-time: "argumentVars" --reverse--> "body_ops"
        These are "store" expressions that pick up parameters that have been pre-placed on the stack prior to subroutine invocation.
        The argumentVars are stored into local scratch space to be used by the TEAL subroutine.

    Usage (B) for compile-time: "loadedArgs"
        These are expressions supplied to the user-defined PyTEAL function.
        The loadedArgs are invoked to by the subroutine to create a self-contained AST which will translate into a TEAL subroutine.

    In both usage cases, we need to handle

    2 Argument Types
    - -------- -----
    Type 1 (by-value): these have python type Expr
    Type 2 (by-reference): these have python type ScratchVar
    Type 3 (ABI): these are ABI typed variables with scratch space storage, and still pass by value
    Type 4 (ABI-output-arg): ABI typed variables with scratch space, a new ABI instance is generated inside function body,
        not one of the cases in the previous three options

    Usage (A) "argumentVars" - Storing pre-placed stack variables into local scratch space:
        Type 1. (by-value) use ScratchVar.store() to pick the actual value into a local scratch space
        Type 2. (by-reference) ALSO use ScratchVar.store() to pick up from the stack
            NOTE: SubroutineCall.__teal__() has placed the _SLOT INDEX_ on the stack so this is stored into the local scratch space
        Type 3. (ABI) abi_value.stored_value.store() to pick from the stack
        Type 4. (ABI-output-arg) it is not really used here, since it is only generated internal of the subroutine

    Usage (B) "loadedArgs" - Passing through to an invoked PyTEAL subroutine AST:
        Type 1. (by-value) use ScratchVar.load() to have an Expr that can be compiled in python by the PyTEAL subroutine
        Type 2. (by-reference) use a DynamicScratchVar as the user will have written the PyTEAL in a way that satisfies
            the ScratchVar API. I.e., the user will write `x.load()` and `x.store(val)` as opposed to just `x`.
        Type 3. (ABI) use abi_value itself after storing stack value into scratch space.
        Type 4. (ABI-output-arg) generates a new instance of the ABI value,
            and appends a return expression of stored value of the ABI keyword value.
    """

    def var_n_loaded(
        param: str,
    ) -> tuple[ScratchVar, ScratchVar | abi.BaseType | Expr]:
        loaded_var: ScratchVar | abi.BaseType | Expr
        argument_var: ScratchVar

        if param in subroutine.by_ref_args:
            argument_var = DynamicScratchVar(TealType.anytype)
            loaded_var = argument_var
        elif param in subroutine.abi_args:
            internal_abi_var = subroutine.abi_args[param].new_instance()
            argument_var = internal_abi_var.stored_value
            loaded_var = internal_abi_var
        else:
            argument_var = ScratchVar(TealType.anytype)
            loaded_var = argument_var.load()

        return argument_var, loaded_var

    if len(subroutine.output_kwarg) > 1:
        raise TealInputError(
            f"ABI keyword argument num: {len(subroutine.output_kwarg)}. "
            f"Exceeding abi output keyword argument max number 1."
        )

    args = subroutine.arguments()
    args = [arg for arg in args if arg not in subroutine.output_kwarg]

    arg_vars: list[ScratchVar] = []
    loaded_args: list[ScratchVar | Expr | abi.BaseType] = []
    for arg in args:
        arg_var, loaded_arg = var_n_loaded(arg)
        arg_vars.append(arg_var)
        loaded_args.append(loaded_arg)

    abi_output_kwargs: dict[str, abi.BaseType] = {}
    output_kwarg_info = OutputKwArgInfo.from_dict(subroutine.output_kwarg)
    output_carrying_abi: Optional[abi.BaseType] = None

    if output_kwarg_info:
        output_carrying_abi = output_kwarg_info.abi_type.new_instance()
        abi_output_kwargs[output_kwarg_info.name] = output_carrying_abi

    # Arg usage "B" supplied to build an AST from the user-defined PyTEAL function:
    subroutine_body = subroutine.implementation(*loaded_args, **abi_output_kwargs)

    if not isinstance(subroutine_body, Expr):
        raise TealInputError(
            f"Subroutine function does not return a PyTeal expression. Got type {type(subroutine_body)}."
        )
    # if there is an output keyword argument for ABI, place the storing on the stack
    if output_carrying_abi:
        if subroutine_body.has_return():
            raise TealInputError(
                "ABI returning subroutine definition should have no return"
            )
        if subroutine_body.type_of() != TealType.none:
            raise TealInputError(
                f"ABI returning subroutine definition should evaluate to TealType.none, "
                f"while evaluate to {subroutine_body.type_of()}."
            )
        subroutine_body = Seq(
            subroutine_body, Return(output_carrying_abi.stored_value.load())
        )

    # Arg usage "A" to be pick up and store in scratch parameters that have been placed on the stack
    # need to reverse order of argumentVars because the last argument will be on top of the stack
    body_ops = [var.slot.store() for var in arg_vars[::-1]]
    body_ops.append(subroutine_body)

    return SubroutineDeclaration(subroutine, Seq(body_ops))<|MERGE_RESOLUTION|>--- conflicted
+++ resolved
@@ -1,17 +1,9 @@
-<<<<<<< HEAD
 from dataclasses import dataclass
 from inspect import isclass, Parameter, signature, get_annotations
 from types import MappingProxyType
-=======
-from inspect import get_annotations, Parameter, signature
->>>>>>> 36657c9b
 from typing import (
     Callable,
     Optional,
-<<<<<<< HEAD
-=======
-    Union,
->>>>>>> 36657c9b
     TYPE_CHECKING,
     cast,
     Any,
@@ -52,10 +44,7 @@
             return_type: the TealType to be returned by the subroutine
             name_str (optional): the name that is used to identify the subroutine.
                 If omitted, the name defaults to the implementation's __name__ attribute
-<<<<<<< HEAD
             abi_output_arg_name (optional): the name that is used to identify ABI output kwarg for subroutine.
-=======
->>>>>>> 36657c9b
         """
         super().__init__()
         self.id = SubroutineDefinition.nextSubroutineId
@@ -63,7 +52,6 @@
 
         self.return_type = return_type
         self.declaration: Optional["SubroutineDeclaration"] = None
-<<<<<<< HEAD
 
         self.implementation: Callable = implementation
         self.abi_output_arg_name: Optional[str] = abi_output_arg_name
@@ -86,50 +74,15 @@
 
         self.__name: str = name_str if name_str else self.implementation.__name__
 
-=======
-
-        self.implementation: Callable = implementation
-
-        (
-            impl_params,
-            annotations,
-            expected_arg_types,
-            by_ref_args,
-            abi_args,
-        ) = self._validate()
-        self.implementation_params: MappingProxyType[str, Parameter] = impl_params
-        self.annotations: dict[str, Expr | ScratchVar] = annotations
-        self.expected_arg_types: list[type | TypeSpec] = expected_arg_types
-        self.by_ref_args: set[str] = by_ref_args
-        self.abi_args: Dict[str, abi.TypeSpec] = abi_args
-
-        self.__name: str = name_str if name_str else self.implementation.__name__
-
-    @staticmethod
-    def is_abi_annotation(obj: Any) -> bool:
-        try:
-            abi.type_spec_from_annotation(obj)
-            return True
-        except TypeError:
-            return False
-
->>>>>>> 36657c9b
     def _validate(
         self, input_types: list[TealType] = None
     ) -> tuple[
         MappingProxyType[str, Parameter],
-<<<<<<< HEAD
         dict[str, type],
         list[type[Expr] | type[ScratchVar] | abi.TypeSpec],
         set[str],
         dict[str, abi.TypeSpec],
         dict[str, abi.TypeSpec],
-=======
-        dict[str, Expr | ScratchVar],
-        list[type | TypeSpec],
-        set[str],
-        Dict[str, abi.TypeSpec],
->>>>>>> 36657c9b
     ]:
         """Validate the full function signature and annotations for subroutine definition.
 
@@ -153,7 +106,6 @@
         We load the ABI scratch space stored value to stack, and store them later in subroutine's local ABI values.
 
         Args:
-<<<<<<< HEAD
             input_types (optional): for testing purposes - expected `TealType`s of each parameter
         Returns:
             impl_params: a map from python function implementation's argument name, to argument's parameter.
@@ -192,38 +144,13 @@
                     raise TealInputError(
                         f"Function has input type {in_type} for parameter {name} which is not a TealType"
                     )
-=======
-            input_types: optional, containing the TealType of input expression.
-        """
-        implementation = self.implementation
-        if not callable(implementation):
-            raise TealInputError("Input to SubroutineDefinition is not callable")
-
-        implementation_params: MappingProxyType[str, Parameter] = signature(
-            implementation
-        ).parameters
-        annotations: dict[str, Expr | ScratchVar] = get_annotations(implementation)
-        expected_arg_types: list[type | TypeSpec] = []
-        by_ref_args: set[str] = set()
-        abi_args: dict[str, abi.TypeSpec] = {}
-
-        if input_types is not None and len(input_types) != len(implementation_params):
-            raise TealInputError(
-                f"Provided number of input_types ({len(input_types)}) "
-                f"does not match detected number of parameters ({len(implementation_params)})"
-            )
->>>>>>> 36657c9b
 
         if "return" in annotations and annotations["return"] is not Expr:
             raise TealInputError(
                 f"Function has return of disallowed type {annotations['return']}. Only Expr is allowed"
             )
 
-<<<<<<< HEAD
         for name, param in impl_params.items():
-=======
-        for i, (name, param) in enumerate(implementation_params.items()):
->>>>>>> 36657c9b
             if param.kind not in (
                 Parameter.POSITIONAL_ONLY,
                 Parameter.POSITIONAL_OR_KEYWORD,
@@ -241,7 +168,6 @@
                     f"Function has a parameter with a default value, which is not allowed in a subroutine: {name}"
                 )
 
-<<<<<<< HEAD
             expected_arg_type = self._validate_annotation(annotations, name)
 
             if param.kind is Parameter.KEYWORD_ONLY:
@@ -253,25 +179,12 @@
                 continue
 
             arg_types.append(expected_arg_type)
-=======
-            if input_types:
-                intype = input_types[i]
-                if not isinstance(intype, TealType):
-                    raise TealInputError(
-                        f"Function has input type {intype} for parameter {name} which is not a TealType"
-                    )
-
-            expected_arg_type = self._validate_parameter_type(annotations, name)
-
-            expected_arg_types.append(expected_arg_type)
->>>>>>> 36657c9b
             if expected_arg_type is ScratchVar:
                 by_ref_args.add(name)
             if isinstance(expected_arg_type, abi.TypeSpec):
                 abi_args[name] = expected_arg_type
 
         return (
-<<<<<<< HEAD
             impl_params,
             annotations,
             arg_types,
@@ -279,44 +192,6 @@
             abi_args,
             abi_output_kwarg,
         )
-=======
-            implementation_params,
-            annotations,
-            expected_arg_types,
-            by_ref_args,
-            abi_args,
-        )
-
-    @staticmethod
-    def _validate_parameter_type(
-        user_defined_annotations: dict, parameter_name: str
-    ) -> type | TypeSpec:
-        ptype = user_defined_annotations.get(parameter_name, None)
-
-        if ptype is None:
-            # Without a type annotation, `SubroutineDefinition` presumes an implicit `Expr` declaration
-            # rather than these alternatives:
-            # * Throw error requiring type annotation.
-            # * Defer parameter type checks until arguments provided during invocation.
-            #
-            # * Rationale:
-            #   * Provide an upfront, best-effort type check before invocation.
-            #   * Preserve backwards compatibility with TEAL programs written
-            #     when `Expr` is the only supported annotation type.
-            # * `invoke` type checks provided arguments against parameter types to catch mismatches.
-            return Expr
-        else:
-            if ptype in (Expr, ScratchVar):
-                return ptype
-
-            if SubroutineDefinition.is_abi_annotation(ptype):
-                return abi.type_spec_from_annotation(ptype)
-
-            raise TealInputError(
-                f"Function has parameter {parameter_name} of disallowed type {ptype}. "
-                f"Only the types {(Expr, ScratchVar, 'ABI')} are allowed"
-            )
->>>>>>> 36657c9b
 
     @staticmethod
     def _is_abi_annotation(obj: Any) -> bool:
@@ -568,11 +443,7 @@
             name_str=name,
         )
 
-<<<<<<< HEAD
     def __call__(self, *args: Expr | ScratchVar | abi.BaseType, **kwargs: Any) -> Expr:
-=======
-    def __call__(self, *args: Expr | ScratchVar | abi.BaseType, **kwargs) -> Expr:
->>>>>>> 36657c9b
         if len(kwargs) != 0:
             raise TealInputError(
                 f"Subroutine cannot be called with keyword arguments. "
