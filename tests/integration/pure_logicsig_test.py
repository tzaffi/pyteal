--- conflicted
+++ resolved
@@ -1,28 +1,19 @@
 from itertools import product
 from os import environ
 from pathlib import Path
+import pytest
 
-import pytest
-from graviton.blackbox import DryRunExecutor as Executor
-from graviton.blackbox import DryRunInspector as Inspector
-from graviton.blackbox import DryRunProperty as DRProp
-from graviton.invariant import Invariant
+from pyteal import compileTeal, Mode
 
 import examples.signature.factorizer_game as factorizer
-<<<<<<< HEAD
-from pyteal import Mode, compileTeal
-from pyteal.util import algod_with_assertion
-=======
 
 from tests.blackbox import algod_with_assertion
 from graviton.blackbox import (
-    DryRunExecutor,
-    ExecutionMode,
-    DryRunTransactionParams as TxParams,
+    DryRunExecutor as Executor,
+    DryRunInspector as Inspector,
+    DryRunProperty as DRProp,
 )
-from graviton.inspector import DryRunInspector as Inspector, DryRunProperty as DRProp
 from graviton.invariant import Invariant
->>>>>>> ed346ad5
 
 REPORTS_DIR = Path.cwd() / "tests" / "integration" / "reports"
 ALGOD = algod_with_assertion()
@@ -78,8 +69,6 @@
         mode=Mode.Signature,
         assembleConstants=True,
     )
-    executor = DryRunExecutor(ALGOD, ExecutionMode.Signature, compiled)
-
     inputs = list(inputs_for_coefficients(a, p, q, M, N))
     N = len(inputs)
 
@@ -98,9 +87,7 @@
     for args, amt in zip(inputs, amts):
         txn = {"amt": amt}
         txns.append(txn)
-        inspectors.append(
-            executor.run_one(args, txn_params=TxParams(**txn)),
-        )
+        inspectors.append(Executor.dryrun_logicsig(ALGOD, compiled, args, **txn))
 
     print(
         f"generating a report for (a,p,q) = {a,p,q} with {M, N} dry-run calls and spreadsheet rows"
@@ -118,7 +105,7 @@
         lambda args: bool(payment_amount(*args)),
         name=f"passing invariant for coeffs {a, p, q}",
     )
-    passing_invariant.validates(DRProp.passed, inspectors)
+    passing_invariant.validates(DRProp.passed, inputs, inspectors)
 
     print(
         f"validate procedurally that payment amount as expected for (a,p,q) = {a,p,q} over {M, N} dry-rundry-run calls"
