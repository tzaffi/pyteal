--- conflicted
+++ resolved
@@ -6,11 +6,7 @@
 from docstring_parser import parse as parse_docstring
 from inspect import isclass, Parameter, signature, get_annotations
 from types import MappingProxyType, NoneType
-<<<<<<< HEAD
 from typing import Any, Callable, Final, TYPE_CHECKING, cast, ClassVar
-=======
-from typing import Any, Callable, Final, Optional, TYPE_CHECKING, cast, ClassVar
->>>>>>> 16ba29be
 
 from pyteal.ast import abi
 from pyteal.ast.expr import Expr
@@ -315,8 +311,6 @@
             f"Only the types {(Expr, ScratchVar, 'ABI')} are allowed"
         )
 
-<<<<<<< HEAD
-=======
     def get_declaration(self) -> "SubroutineDeclaration":
         warnings.warn(
             "`get_declaration` is being deprecated: Please use `get_declaration_by_option` instead.",
@@ -324,7 +318,6 @@
         )
         return self.declarations.get_declaration_by_option(False)
 
->>>>>>> 16ba29be
     def get_declaration_by_option(
         self,
         fp_option: bool = True,
@@ -915,11 +908,7 @@
         tuple[ScratchVar | None, ScratchVar | abi.BaseType | Expr],
     ]
     use_frame_pt: bool = False
-<<<<<<< HEAD
     _current_proto: ClassVar[Proto | None] = None
-=======
-    _current_proto: ClassVar[Optional[Proto]] = None
->>>>>>> 16ba29be
 
     @staticmethod
     def var_n_loaded_scratch(
@@ -1039,11 +1028,7 @@
             abi_output_kwargs[output_kwarg_info.name] = output_carrying_abi
 
         # Arg usage "B" supplied to build an AST from the user-defined PyTEAL function:
-<<<<<<< HEAD
         subroutine_body: Expr | None = None
-=======
-        subroutine_body: Expr
->>>>>>> 16ba29be
         if not self.use_frame_pt:
             subroutine_body = subroutine.implementation(
                 *loaded_args, **abi_output_kwargs
@@ -1073,17 +1058,10 @@
                 deferred_expr = output_carrying_abi._stored_value.load()
 
         if self.use_frame_pt:
-<<<<<<< HEAD
-            depth = len(proto.mem_layout.local_stack_types)
-            # only when we have 1 return, and with other local variables
-            # we use bury to bury the result to 0 index against frame pointer
-            if not abi_output_kwargs and 0 < proto.num_returns < depth:
-=======
             local_size = len(proto.mem_layout.local_stack_types)
             # only when we have 1 return, and with other local variables
             # we use bury to bury the result to 0 index against frame pointer
             if not abi_output_kwargs and proto.num_returns > 0 and local_size > 0:
->>>>>>> 16ba29be
                 deferred_expr = FrameBury(Seq(), 0, inferred_type=TealType.none)
 
         # Arg usage "A" to be pick up and store in scratch parameters that have been placed on the stack
