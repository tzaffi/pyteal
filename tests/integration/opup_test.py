import graviton.models
import pytest
import math

from typing import cast
import pyteal as pt
from tests.blackbox import (
    Blackbox,
    BlackboxWrapper,
    PyTealDryRunExecutor,
)
import tests
from graviton.blackbox import DryRunExecutor, DryRunInspector, ExecutionMode

from algosdk.v2client.models import Account
import algosdk


# TODO: use keyword only args to fix the ugly API for graviton's DryRunExectuor.execute_one_dryryn()


def _dryrun(
    bw: BlackboxWrapper,
    sp: algosdk.transaction.SuggestedParams,
    accounts: list[Account],
) -> DryRunInspector:
    e = PyTealDryRunExecutor(bw, pt.Mode.Application)
    return DryRunExecutor.execute_one_dryrun(
        tests.blackbox.algod_with_assertion(),
        e.compile(pt.compiler.MAX_PROGRAM_VERSION),
        [],
        ExecutionMode.Application,
<<<<<<< HEAD
        e.method_signature(),
        None,
        None,
=======
>>>>>>> 4c716b44
        txn_params=DryRunExecutor.transaction_params(
            sender=graviton.models.ZERO_ADDRESS,
            sp=sp,
            index=DryRunExecutor.EXISTING_APP_CALL,
            on_complete=algosdk.transaction.OnComplete.NoOpOC,
        ),
        accounts=cast(list[str | Account], accounts),
    )


_application_opcode_budget = 700


@pytest.mark.parametrize("source", pt.OpUpFeeSource)
@pytest.mark.parametrize("inner_txn_count", range(1, 5))
@pytest.mark.parametrize("with_funding", [True, False])
@pytest.mark.serial  # Serial due to reused account + application state
def test_opup_maximize_budget(
    source: pt.OpUpFeeSource, inner_txn_count: int, with_funding: bool
):
    innerTxnFeeMicroAlgos = inner_txn_count * algosdk.constants.min_txn_fee

    @Blackbox(input_types=[])
    @pt.Subroutine(pt.TealType.uint64)
    def maximize_budget():
        return pt.Seq(
            pt.OpUp(mode=pt.OpUpMode.OnCall).maximize_budget(
                pt.Int(innerTxnFeeMicroAlgos), source
            ),
            pt.Global.opcode_budget(),
        )

    if with_funding:
        accounts = (
            [
                Account(
                    address=algosdk.logic.get_application_address(
                        DryRunExecutor.EXISTING_APP_CALL
                    ),
                    status="Offline",
                    amount=innerTxnFeeMicroAlgos,
                    amount_without_pending_rewards=innerTxnFeeMicroAlgos,
                )
            ]
            if source == pt.OpUpFeeSource.AppAccount
            else []
        )

        sp = DryRunExecutor.SUGGESTED_PARAMS
        sp.fee = (
            innerTxnFeeMicroAlgos + algosdk.constants.min_txn_fee
            if source == pt.OpUpFeeSource.GroupCredit
            else sp.fee
        )

        result = _dryrun(maximize_budget, sp, accounts)

        assert result.passed()
        assert result.budget_added() == _application_opcode_budget * inner_txn_count
    else:
        # Withholding account and/or transaction fee funding fails the
        # transaction.
        sp = DryRunExecutor.SUGGESTED_PARAMS
        sp.flat_fee = True
        sp.fee = algosdk.constants.min_txn_fee
        result = _dryrun(maximize_budget, DryRunExecutor.SUGGESTED_PARAMS, [])
        assert not result.passed()


@pytest.mark.parametrize("source", [f for f in pt.OpUpFeeSource])
@pytest.mark.parametrize("budget_added", range(1_000, 20_000, 2_500))
@pytest.mark.parametrize("with_funding", [True, False])
@pytest.mark.serial  # Serial due to reused account + application state
def test_opup_ensure_budget(
    source: pt.OpUpFeeSource, budget_added: int, with_funding: bool
):
    inner_txn_count = math.ceil(budget_added / _application_opcode_budget)
    innerTxnFeeMicroAlgos = (
        inner_txn_count * algosdk.constants.min_txn_fee + algosdk.constants.min_txn_fee
    )
    dryrun_starting_budget = 70_000  # https://github.com/algorand/go-algorand/blob/3a5e5847bebc21bfcae1f5fe056a78067b16c781/daemon/algod/api/server/v2/dryrun.go#L408

    @Blackbox(input_types=[])
    @pt.Subroutine(pt.TealType.uint64)
    def ensure_budget():
        return pt.Seq(
            pt.OpUp(mode=pt.OpUpMode.OnCall).ensure_budget(
                pt.Int(dryrun_starting_budget + budget_added), source
            ),
            pt.Global.opcode_budget(),
        )

    if with_funding:
        accounts = (
            [
                Account(
                    address=algosdk.logic.get_application_address(
                        DryRunExecutor.EXISTING_APP_CALL
                    ),
                    status="Offline",
                    amount=innerTxnFeeMicroAlgos,
                    amount_without_pending_rewards=innerTxnFeeMicroAlgos,
                )
            ]
            if source == pt.OpUpFeeSource.AppAccount
            else []
        )

        sp = DryRunExecutor.SUGGESTED_PARAMS
        sp.fee = (
            innerTxnFeeMicroAlgos + algosdk.constants.min_txn_fee
            if source == pt.OpUpFeeSource.GroupCredit
            else sp.fee
        )

        result = _dryrun(ensure_budget, sp, accounts)

        assert result.passed(), result.report()
        # Since ensure_budget guarantees _at least_ the required budget, the
        # assertions confirm minimum expected budget added without significantly
        # overshooting the mark.
        actual = cast(int, result.budget_added())
        threshold = _application_opcode_budget * inner_txn_count
        assert threshold <= actual <= threshold + _application_opcode_budget
    else:
        # Withholding account and/or transaction fee funding fails the
        # transaction.
        sp = DryRunExecutor.SUGGESTED_PARAMS
        sp.flat_fee = True
        sp.fee = algosdk.constants.min_txn_fee
        result = _dryrun(ensure_budget, DryRunExecutor.SUGGESTED_PARAMS, [])
        assert not result.passed()<|MERGE_RESOLUTION|>--- conflicted
+++ resolved
@@ -16,9 +16,6 @@
 import algosdk
 
 
-# TODO: use keyword only args to fix the ugly API for graviton's DryRunExectuor.execute_one_dryryn()
-
-
 def _dryrun(
     bw: BlackboxWrapper,
     sp: algosdk.transaction.SuggestedParams,
@@ -30,12 +27,6 @@
         e.compile(pt.compiler.MAX_PROGRAM_VERSION),
         [],
         ExecutionMode.Application,
-<<<<<<< HEAD
-        e.method_signature(),
-        None,
-        None,
-=======
->>>>>>> 4c716b44
         txn_params=DryRunExecutor.transaction_params(
             sender=graviton.models.ZERO_ADDRESS,
             sp=sp,
