--- conflicted
+++ resolved
@@ -1,9 +1,5 @@
-<<<<<<< HEAD
 from dataclasses import dataclass
-from typing import Dict, List, Optional, Set, Tuple, cast
-=======
-from typing import Final, List, Tuple, Set, Dict, Optional, cast
->>>>>>> efd37f59
+from typing import Dict, Final, List, Optional, Set, Tuple, cast
 
 from algosdk.v2client.algod import AlgodClient
 
@@ -58,11 +54,7 @@
         *,
         mode: Mode = Mode.Signature,
         version: int = DEFAULT_PROGRAM_VERSION,
-<<<<<<< HEAD
-        optimize: OptimizeOptions | None = None,
-=======
-        optimize: Optional[OptimizeOptions] = None,
->>>>>>> efd37f59
+        optimize: OptimizeOptions = None,
     ) -> None:
         self.mode: Final[Mode] = mode
         self.version: Final[int] = version
@@ -236,11 +228,7 @@
     newSubroutines = referencedSubroutines - subroutine_start_blocks.keys()
     for subroutine in sorted(newSubroutines, key=lambda subroutine: subroutine.id):
         compileSubroutine(
-<<<<<<< HEAD
-            subroutine.get_declaration(),  # T2PT4
-=======
-            subroutine.get_declaration_by_option(options.use_frame_pointers),
->>>>>>> efd37f59
+            subroutine.get_declaration_by_option(options.use_frame_pointers),  # T2PT4
             options,
             subroutineGraph,
             subroutine_start_blocks,
@@ -262,7 +250,6 @@
     return subroutine_mapping
 
 
-<<<<<<< HEAD
 @dataclass
 class CompilationBundle:
     """
@@ -270,23 +257,12 @@
     endpoint may throw a "request body too large" error.
     Therefore, it is recommended that `teal` be used for algod compilation purposes.
     """
-=======
-def compileTeal(
-    ast: Expr,
-    mode: Mode,
-    *,
-    version: int = DEFAULT_PROGRAM_VERSION,
-    assembleConstants: bool = False,
-    optimize: Optional[OptimizeOptions] = None,
-) -> str:
-    """Compile a PyTeal expression into TEAL assembly.
->>>>>>> efd37f59
 
     ast: Expr
     mode: Mode
     version: int
     assemble_constants: bool
-    optimize: OptimizeOptions | None
+    optimize: Optional[OptimizeOptions]
     teal: str
     lines: list[str]
     components: list[TealComponent]
@@ -372,23 +348,9 @@
                 algod_client, msg="Adding PC's to sourcemap requires live Algod"
             )
 
-<<<<<<< HEAD
         options = CompileOptions(
             mode=self.mode, version=self.version, optimize=self.optimize
         )
-=======
-    # note: optimizations are off by default, in which case, apply_global_optimizations
-    # won't make any changes. Because the optimizer is invoked on a subroutine's
-    # control flow graph, the optimizer requires context across block boundaries. This
-    # is necessary for the dependency checking of local slots. Global slots, slots
-    # used by DynamicScratchVar, and reserved slots are not optimized.
-    if options.optimize.optimize_scratch_slots(version):
-        options.optimize._skip_slots = collect_unoptimized_slots(
-            subroutine_start_blocks
-        )
-        for start in subroutine_start_blocks.values():
-            apply_global_optimizations(start, options.optimize, version)
->>>>>>> efd37f59
 
         subroutineGraph: Dict[SubroutineDefinition, Set[SubroutineDefinition]] = dict()
         subroutine_start_blocks: Dict[
@@ -408,12 +370,12 @@
         # control flow graph, the optimizer requires context across block boundaries. This
         # is necessary for the dependency checking of local slots. Global slots, slots
         # used by DynamicScratchVar, and reserved slots are not optimized.
-        if options.optimize.scratch_slots:
+        if options.optimize.optimize_scratch_slots(self.version):
             options.optimize._skip_slots = collect_unoptimized_slots(
                 subroutine_start_blocks
             )
             for start in subroutine_start_blocks.values():
-                apply_global_optimizations(start, options.optimize)
+                apply_global_optimizations(start, options.optimize, self.version)
 
         localSlotAssignments = assignScratchSlotsToSubroutines(subroutine_start_blocks)
 
@@ -425,7 +387,6 @@
             self.version, subroutineMapping, subroutineGraph, localSlotAssignments
         )
 
-<<<<<<< HEAD
         subroutineLabels = resolveSubroutines(subroutineMapping)
         components: list[TComponents] = flattenSubroutines(
             subroutineMapping, subroutineLabels
@@ -437,9 +398,7 @@
         if self.assemble_constants:
             if self.version < 3:
                 raise TealInternalError(
-                    "The minimum program version required to enable assembleConstants is 3. The current version is {}".format(
-                        self.version
-                    )
+                    f"The minimum program version required to enable assembleConstants is 3. The current version is {self.version}."
                 )
             components = createConstantBlocks(components)
 
@@ -476,12 +435,6 @@
         if annotate_teal:
             cpb.annotated_teal = cpb.sourcemap.annotated_teal(
                 omit_headers=not annotate_teal_headers, concise=annotate_teal_concise
-=======
-    if assembleConstants:
-        if version < 3:
-            raise TealInternalError(
-                f"The minimum program version required to enable assembleConstants is 3. The current version is {version}."
->>>>>>> efd37f59
             )
 
         return cpb
