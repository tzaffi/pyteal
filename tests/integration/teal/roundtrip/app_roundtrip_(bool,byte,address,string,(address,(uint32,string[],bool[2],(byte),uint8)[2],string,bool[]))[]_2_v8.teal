#pragma version 8
txna ApplicationArgs 0
store 6
load 6
callsub roundtripper_2
store 5
byte 0x151f7c75
load 5
concat
log
int 1
return

// tuple_complement
tuplecomplement_0:
proto 1 1
byte ""
int 0
byte ""
dupn 3
int 0
dupn 3
byte ""
<<<<<<< HEAD
dupn 1
=======
dup
>>>>>>> 16ba29be
int 0
dupn 97
byte ""
dupn 3
int 0
dupn 7
byte ""
<<<<<<< HEAD
dupn 1
int 0
byte ""
dupn 1
=======
dup
int 0
byte ""
dup
>>>>>>> 16ba29be
int 0
frame_dig -1
int 0
getbit
store 0
frame_dig -1
int 1
getbyte
store 1
frame_dig -1
extract 2 32
store 2
frame_dig -1
frame_dig -1
int 34
extract_uint16
frame_dig -1
int 36
extract_uint16
substring3
store 3
frame_dig -1
frame_dig -1
int 36
extract_uint16
dig 1
len
substring3
store 4
load 0
callsub boolcomp_3
store 0
load 1
callsub numericalcomp_4
store 1
load 2
callsub arraycomplement_6
store 2
load 3
callsub stringreverse_7
store 3
load 4
callsub tuplecomplement_8
store 4
byte 0x00
int 0
load 0
setbit
byte 0x00
int 0
load 1
setbyte
concat
load 2
concat
load 3
store 10
load 10
store 9
int 38
store 7
load 7
load 10
len
+
store 8
load 8
int 65536
<
assert
load 7
itob
extract 6 0
concat
load 4
store 10
load 9
load 10
concat
store 9
load 8
store 7
load 7
itob
extract 6 0
concat
load 9
concat
frame_bury 0
retsub

// array_complement
arraycomplement_1:
proto 1 1
byte ""
dupn 2
int 0
dupn 3
byte ""
<<<<<<< HEAD
dupn 1
=======
dup
>>>>>>> 16ba29be
int 0
frame_dig -1
frame_dig -1
int 2
int 0
*
int 2
+
extract_uint16
int 2
+
int 0
int 1
+
frame_dig -1
int 0
extract_uint16
frame_bury 3
frame_dig 3
==
bnz arraycomplement_1_l5
frame_dig -1
int 2
int 0
*
int 2
+
int 2
+
extract_uint16
int 2
+
arraycomplement_1_l2:
substring3
frame_bury 1
frame_dig -1
frame_dig -1
int 2
int 1
*
int 2
+
extract_uint16
int 2
+
int 1
int 1
+
frame_dig -1
int 0
extract_uint16
frame_bury 4
frame_dig 4
==
bnz arraycomplement_1_l4
frame_dig -1
int 2
int 1
*
int 2
+
int 2
+
extract_uint16
int 2
+
b arraycomplement_1_l6
arraycomplement_1_l4:
frame_dig -1
len
b arraycomplement_1_l6
arraycomplement_1_l5:
frame_dig -1
len
b arraycomplement_1_l2
arraycomplement_1_l6:
substring3
frame_bury 2
frame_dig 1
callsub tuplecomplement_0
frame_bury 1
frame_dig 2
callsub tuplecomplement_0
frame_bury 2
int 2
frame_bury 9
frame_dig 9
itob
extract 6 0
frame_dig 1
frame_bury 8
frame_dig 8
frame_bury 7
int 4
frame_bury 5
frame_dig 5
frame_dig 8
len
+
frame_bury 6
frame_dig 6
int 65536
<
assert
frame_dig 5
itob
extract 6 0
frame_dig 2
frame_bury 8
frame_dig 7
frame_dig 8
concat
frame_bury 7
frame_dig 6
frame_bury 5
frame_dig 5
itob
extract 6 0
concat
frame_dig 7
concat
concat
frame_bury 0
retsub

// round_tripper
roundtripper_2:
proto 1 1
byte ""
dupn 2
int 0
<<<<<<< HEAD
dupn 1
byte ""
dupn 1
=======
dup
byte ""
dup
>>>>>>> 16ba29be
frame_dig -1
callsub arraycomplement_1
frame_bury 1
frame_dig 1
callsub arraycomplement_1
frame_bury 2
frame_dig -1
frame_bury 6
frame_dig 6
frame_bury 5
int 6
frame_bury 3
frame_dig 3
frame_dig 6
len
+
frame_bury 4
frame_dig 4
int 65536
<
assert
frame_dig 3
itob
extract 6 0
frame_dig 1
frame_bury 6
frame_dig 5
frame_dig 6
concat
frame_bury 5
frame_dig 4
frame_bury 3
frame_dig 3
frame_dig 6
len
+
frame_bury 4
frame_dig 4
int 65536
<
assert
frame_dig 3
itob
extract 6 0
concat
frame_dig 2
frame_bury 6
frame_dig 5
frame_dig 6
concat
frame_bury 5
frame_dig 4
frame_bury 3
frame_dig 3
itob
extract 6 0
concat
frame_dig 5
concat
frame_bury 0
retsub

// bool_comp
boolcomp_3:
proto 1 1
int 0
frame_dig -1
!
!
!
frame_bury 0
retsub

// numerical_comp
numericalcomp_4:
proto 1 1
int 0
int 255
frame_dig -1
-
frame_bury 0
frame_dig 0
int 256
<
assert
retsub

// numerical_comp
numericalcomp_5:
proto 1 1
int 0
int 255
frame_dig -1
-
frame_bury 0
frame_dig 0
int 256
<
assert
retsub

// array_complement
arraycomplement_6:
proto 1 1
byte ""
int 0
dupn 97
byte ""
<<<<<<< HEAD
dupn 1
=======
dup
>>>>>>> 16ba29be
frame_dig -1
int 1
int 0
*
getbyte
frame_bury 1
frame_dig -1
int 1
int 1
*
getbyte
frame_bury 2
frame_dig -1
int 1
int 2
*
getbyte
frame_bury 3
frame_dig -1
int 1
int 3
*
getbyte
frame_bury 4
frame_dig -1
int 1
int 4
*
getbyte
frame_bury 5
frame_dig -1
int 1
int 5
*
getbyte
frame_bury 6
frame_dig -1
int 1
int 6
*
getbyte
frame_bury 7
frame_dig -1
int 1
int 7
*
getbyte
frame_bury 8
frame_dig -1
int 1
int 8
*
getbyte
frame_bury 9
frame_dig -1
int 1
int 9
*
getbyte
frame_bury 10
frame_dig -1
int 1
int 10
*
getbyte
frame_bury 11
frame_dig -1
int 1
int 11
*
getbyte
frame_bury 12
frame_dig -1
int 1
int 12
*
getbyte
frame_bury 13
frame_dig -1
int 1
int 13
*
getbyte
frame_bury 14
frame_dig -1
int 1
int 14
*
getbyte
frame_bury 15
frame_dig -1
int 1
int 15
*
getbyte
frame_bury 16
frame_dig -1
int 1
int 16
*
getbyte
frame_bury 17
frame_dig -1
int 1
int 17
*
getbyte
frame_bury 18
frame_dig -1
int 1
int 18
*
getbyte
frame_bury 19
frame_dig -1
int 1
int 19
*
getbyte
frame_bury 20
frame_dig -1
int 1
int 20
*
getbyte
frame_bury 21
frame_dig -1
int 1
int 21
*
getbyte
frame_bury 22
frame_dig -1
int 1
int 22
*
getbyte
frame_bury 23
frame_dig -1
int 1
int 23
*
getbyte
frame_bury 24
frame_dig -1
int 1
int 24
*
getbyte
frame_bury 25
frame_dig -1
int 1
int 25
*
getbyte
frame_bury 26
frame_dig -1
int 1
int 26
*
getbyte
frame_bury 27
frame_dig -1
int 1
int 27
*
getbyte
frame_bury 28
frame_dig -1
int 1
int 28
*
getbyte
frame_bury 29
frame_dig -1
int 1
int 29
*
getbyte
frame_bury 30
frame_dig -1
int 1
int 30
*
getbyte
frame_bury 31
frame_dig -1
int 1
int 31
*
getbyte
frame_bury 32
frame_dig 1
callsub numericalcomp_5
frame_bury 1
frame_dig 2
callsub numericalcomp_5
frame_bury 2
frame_dig 3
callsub numericalcomp_5
frame_bury 3
frame_dig 4
callsub numericalcomp_5
frame_bury 4
frame_dig 5
callsub numericalcomp_5
frame_bury 5
frame_dig 6
callsub numericalcomp_5
frame_bury 6
frame_dig 7
callsub numericalcomp_5
frame_bury 7
frame_dig 8
callsub numericalcomp_5
frame_bury 8
frame_dig 9
callsub numericalcomp_5
frame_bury 9
frame_dig 10
callsub numericalcomp_5
frame_bury 10
frame_dig 11
callsub numericalcomp_5
frame_bury 11
frame_dig 12
callsub numericalcomp_5
frame_bury 12
frame_dig 13
callsub numericalcomp_5
frame_bury 13
frame_dig 14
callsub numericalcomp_5
frame_bury 14
frame_dig 15
callsub numericalcomp_5
frame_bury 15
frame_dig 16
callsub numericalcomp_5
frame_bury 16
frame_dig 17
callsub numericalcomp_5
frame_bury 17
frame_dig 18
callsub numericalcomp_5
frame_bury 18
frame_dig 19
callsub numericalcomp_5
frame_bury 19
frame_dig 20
callsub numericalcomp_5
frame_bury 20
frame_dig 21
callsub numericalcomp_5
frame_bury 21
frame_dig 22
callsub numericalcomp_5
frame_bury 22
frame_dig 23
callsub numericalcomp_5
frame_bury 23
frame_dig 24
callsub numericalcomp_5
frame_bury 24
frame_dig 25
callsub numericalcomp_5
frame_bury 25
frame_dig 26
callsub numericalcomp_5
frame_bury 26
frame_dig 27
callsub numericalcomp_5
frame_bury 27
frame_dig 28
callsub numericalcomp_5
frame_bury 28
frame_dig 29
callsub numericalcomp_5
frame_bury 29
frame_dig 30
callsub numericalcomp_5
frame_bury 30
frame_dig 31
callsub numericalcomp_5
frame_bury 31
frame_dig 32
callsub numericalcomp_5
frame_bury 32
byte 0x00
int 0
frame_dig 1
setbyte
byte 0x00
int 0
frame_dig 2
setbyte
concat
byte 0x00
int 0
frame_dig 3
setbyte
concat
byte 0x00
int 0
frame_dig 4
setbyte
concat
byte 0x00
int 0
frame_dig 5
setbyte
concat
byte 0x00
int 0
frame_dig 6
setbyte
concat
byte 0x00
int 0
frame_dig 7
setbyte
concat
byte 0x00
int 0
frame_dig 8
setbyte
concat
byte 0x00
int 0
frame_dig 9
setbyte
concat
byte 0x00
int 0
frame_dig 10
setbyte
concat
byte 0x00
int 0
frame_dig 11
setbyte
concat
byte 0x00
int 0
frame_dig 12
setbyte
concat
byte 0x00
int 0
frame_dig 13
setbyte
concat
byte 0x00
int 0
frame_dig 14
setbyte
concat
byte 0x00
int 0
frame_dig 15
setbyte
concat
byte 0x00
int 0
frame_dig 16
setbyte
concat
byte 0x00
int 0
frame_dig 17
setbyte
concat
byte 0x00
int 0
frame_dig 18
setbyte
concat
byte 0x00
int 0
frame_dig 19
setbyte
concat
byte 0x00
int 0
frame_dig 20
setbyte
concat
byte 0x00
int 0
frame_dig 21
setbyte
concat
byte 0x00
int 0
frame_dig 22
setbyte
concat
byte 0x00
int 0
frame_dig 23
setbyte
concat
byte 0x00
int 0
frame_dig 24
setbyte
concat
byte 0x00
int 0
frame_dig 25
setbyte
concat
byte 0x00
int 0
frame_dig 26
setbyte
concat
byte 0x00
int 0
frame_dig 27
setbyte
concat
byte 0x00
int 0
frame_dig 28
setbyte
concat
byte 0x00
int 0
frame_dig 29
setbyte
concat
byte 0x00
int 0
frame_dig 30
setbyte
concat
byte 0x00
int 0
frame_dig 31
setbyte
concat
byte 0x00
int 0
frame_dig 32
setbyte
concat
frame_bury 0
retsub

// string_reverse
stringreverse_7:
proto 1 1
byte ""
int 0
dupn 7
byte ""
<<<<<<< HEAD
dupn 1
=======
dup
>>>>>>> 16ba29be
int 0
frame_dig -1
int 1
int 0
*
int 2
+
getbyte
frame_bury 3
frame_dig -1
int 1
int 1
*
int 2
+
getbyte
frame_bury 2
frame_dig -1
int 1
int 2
*
int 2
+
getbyte
frame_bury 1
int 3
frame_bury 11
frame_dig 11
itob
extract 6 0
byte 0x00
int 0
frame_dig 1
setbyte
byte 0x00
int 0
frame_dig 2
setbyte
concat
byte 0x00
int 0
frame_dig 3
setbyte
concat
concat
frame_bury 0
retsub

// tuple_complement
tuplecomplement_8:
proto 1 1
byte ""
int 0
byte ""
int 0
byte ""
dupn 2
int 0
<<<<<<< HEAD
dupn 1
byte ""
dupn 1
=======
dup
byte ""
dup
>>>>>>> 16ba29be
int 0
dupn 97
byte ""
dupn 8
int 0
dupn 3
byte ""
dupn 4
int 0
frame_dig -1
extract 0 32
frame_bury 2
frame_dig -1
frame_dig -1
int 32
extract_uint16
frame_dig -1
int 34
extract_uint16
substring3
frame_bury 3
frame_dig -1
frame_dig -1
int 34
extract_uint16
frame_dig -1
int 36
extract_uint16
substring3
frame_bury 4
frame_dig -1
frame_dig -1
int 36
extract_uint16
dig 1
len
substring3
frame_bury 5
frame_dig 2
callsub arraycomplement_10
frame_bury 2
frame_dig 3
callsub arraycomplement_12
frame_bury 3
frame_dig 4
callsub stringreverse_13
frame_bury 4
frame_dig 5
callsub arraycomplement_15
frame_bury 5
frame_dig 2
frame_dig 3
store 14
load 14
store 13
int 38
store 11
load 11
load 14
len
+
store 12
load 12
int 65536
<
assert
load 11
itob
extract 6 0
concat
frame_dig 4
store 14
load 13
load 14
concat
store 13
load 12
store 11
load 11
load 14
len
+
store 12
load 12
int 65536
<
assert
load 11
itob
extract 6 0
concat
frame_dig 5
store 14
load 13
load 14
concat
store 13
load 12
store 11
load 11
itob
extract 6 0
concat
load 13
concat
frame_bury 0
retsub

// numerical_comp
numericalcomp_9:
proto 1 1
int 0
int 255
frame_dig -1
-
frame_bury 0
frame_dig 0
int 256
<
assert
retsub

// array_complement
arraycomplement_10:
proto 1 1
byte ""
int 0
dupn 97
byte ""
<<<<<<< HEAD
dupn 1
=======
dup
>>>>>>> 16ba29be
frame_dig -1
int 1
int 0
*
getbyte
frame_bury 1
frame_dig -1
int 1
int 1
*
getbyte
frame_bury 2
frame_dig -1
int 1
int 2
*
getbyte
frame_bury 3
frame_dig -1
int 1
int 3
*
getbyte
frame_bury 4
frame_dig -1
int 1
int 4
*
getbyte
frame_bury 5
frame_dig -1
int 1
int 5
*
getbyte
frame_bury 6
frame_dig -1
int 1
int 6
*
getbyte
frame_bury 7
frame_dig -1
int 1
int 7
*
getbyte
frame_bury 8
frame_dig -1
int 1
int 8
*
getbyte
frame_bury 9
frame_dig -1
int 1
int 9
*
getbyte
frame_bury 10
frame_dig -1
int 1
int 10
*
getbyte
frame_bury 11
frame_dig -1
int 1
int 11
*
getbyte
frame_bury 12
frame_dig -1
int 1
int 12
*
getbyte
frame_bury 13
frame_dig -1
int 1
int 13
*
getbyte
frame_bury 14
frame_dig -1
int 1
int 14
*
getbyte
frame_bury 15
frame_dig -1
int 1
int 15
*
getbyte
frame_bury 16
frame_dig -1
int 1
int 16
*
getbyte
frame_bury 17
frame_dig -1
int 1
int 17
*
getbyte
frame_bury 18
frame_dig -1
int 1
int 18
*
getbyte
frame_bury 19
frame_dig -1
int 1
int 19
*
getbyte
frame_bury 20
frame_dig -1
int 1
int 20
*
getbyte
frame_bury 21
frame_dig -1
int 1
int 21
*
getbyte
frame_bury 22
frame_dig -1
int 1
int 22
*
getbyte
frame_bury 23
frame_dig -1
int 1
int 23
*
getbyte
frame_bury 24
frame_dig -1
int 1
int 24
*
getbyte
frame_bury 25
frame_dig -1
int 1
int 25
*
getbyte
frame_bury 26
frame_dig -1
int 1
int 26
*
getbyte
frame_bury 27
frame_dig -1
int 1
int 27
*
getbyte
frame_bury 28
frame_dig -1
int 1
int 28
*
getbyte
frame_bury 29
frame_dig -1
int 1
int 29
*
getbyte
frame_bury 30
frame_dig -1
int 1
int 30
*
getbyte
frame_bury 31
frame_dig -1
int 1
int 31
*
getbyte
frame_bury 32
frame_dig 1
callsub numericalcomp_9
frame_bury 1
frame_dig 2
callsub numericalcomp_9
frame_bury 2
frame_dig 3
callsub numericalcomp_9
frame_bury 3
frame_dig 4
callsub numericalcomp_9
frame_bury 4
frame_dig 5
callsub numericalcomp_9
frame_bury 5
frame_dig 6
callsub numericalcomp_9
frame_bury 6
frame_dig 7
callsub numericalcomp_9
frame_bury 7
frame_dig 8
callsub numericalcomp_9
frame_bury 8
frame_dig 9
callsub numericalcomp_9
frame_bury 9
frame_dig 10
callsub numericalcomp_9
frame_bury 10
frame_dig 11
callsub numericalcomp_9
frame_bury 11
frame_dig 12
callsub numericalcomp_9
frame_bury 12
frame_dig 13
callsub numericalcomp_9
frame_bury 13
frame_dig 14
callsub numericalcomp_9
frame_bury 14
frame_dig 15
callsub numericalcomp_9
frame_bury 15
frame_dig 16
callsub numericalcomp_9
frame_bury 16
frame_dig 17
callsub numericalcomp_9
frame_bury 17
frame_dig 18
callsub numericalcomp_9
frame_bury 18
frame_dig 19
callsub numericalcomp_9
frame_bury 19
frame_dig 20
callsub numericalcomp_9
frame_bury 20
frame_dig 21
callsub numericalcomp_9
frame_bury 21
frame_dig 22
callsub numericalcomp_9
frame_bury 22
frame_dig 23
callsub numericalcomp_9
frame_bury 23
frame_dig 24
callsub numericalcomp_9
frame_bury 24
frame_dig 25
callsub numericalcomp_9
frame_bury 25
frame_dig 26
callsub numericalcomp_9
frame_bury 26
frame_dig 27
callsub numericalcomp_9
frame_bury 27
frame_dig 28
callsub numericalcomp_9
frame_bury 28
frame_dig 29
callsub numericalcomp_9
frame_bury 29
frame_dig 30
callsub numericalcomp_9
frame_bury 30
frame_dig 31
callsub numericalcomp_9
frame_bury 31
frame_dig 32
callsub numericalcomp_9
frame_bury 32
byte 0x00
int 0
frame_dig 1
setbyte
byte 0x00
int 0
frame_dig 2
setbyte
concat
byte 0x00
int 0
frame_dig 3
setbyte
concat
byte 0x00
int 0
frame_dig 4
setbyte
concat
byte 0x00
int 0
frame_dig 5
setbyte
concat
byte 0x00
int 0
frame_dig 6
setbyte
concat
byte 0x00
int 0
frame_dig 7
setbyte
concat
byte 0x00
int 0
frame_dig 8
setbyte
concat
byte 0x00
int 0
frame_dig 9
setbyte
concat
byte 0x00
int 0
frame_dig 10
setbyte
concat
byte 0x00
int 0
frame_dig 11
setbyte
concat
byte 0x00
int 0
frame_dig 12
setbyte
concat
byte 0x00
int 0
frame_dig 13
setbyte
concat
byte 0x00
int 0
frame_dig 14
setbyte
concat
byte 0x00
int 0
frame_dig 15
setbyte
concat
byte 0x00
int 0
frame_dig 16
setbyte
concat
byte 0x00
int 0
frame_dig 17
setbyte
concat
byte 0x00
int 0
frame_dig 18
setbyte
concat
byte 0x00
int 0
frame_dig 19
setbyte
concat
byte 0x00
int 0
frame_dig 20
setbyte
concat
byte 0x00
int 0
frame_dig 21
setbyte
concat
byte 0x00
int 0
frame_dig 22
setbyte
concat
byte 0x00
int 0
frame_dig 23
setbyte
concat
byte 0x00
int 0
frame_dig 24
setbyte
concat
byte 0x00
int 0
frame_dig 25
setbyte
concat
byte 0x00
int 0
frame_dig 26
setbyte
concat
byte 0x00
int 0
frame_dig 27
setbyte
concat
byte 0x00
int 0
frame_dig 28
setbyte
concat
byte 0x00
int 0
frame_dig 29
setbyte
concat
byte 0x00
int 0
frame_dig 30
setbyte
concat
byte 0x00
int 0
frame_dig 31
setbyte
concat
byte 0x00
int 0
frame_dig 32
setbyte
concat
frame_bury 0
retsub

// tuple_complement
tuplecomplement_11:
proto 1 1
byte ""
<<<<<<< HEAD
dupn 1
=======
dup
>>>>>>> 16ba29be
int 0
dupn 3
byte ""
dupn 4
int 0
dupn 2
byte ""
<<<<<<< HEAD
dupn 1
int 0
dupn 7
byte ""
dupn 1
int 0
byte ""
dupn 1
int 0
dupn 7
byte ""
dupn 1
int 0
byte ""
dupn 1
int 0
dupn 7
byte ""
dupn 1
int 0
dupn 2
byte ""
dupn 1
int 0
byte ""
dupn 1
=======
dup
int 0
dupn 7
byte ""
dup
int 0
byte ""
dup
int 0
dupn 7
byte ""
dup
int 0
byte ""
dup
int 0
dupn 7
byte ""
dup
int 0
dupn 2
byte ""
dup
int 0
byte ""
dup
>>>>>>> 16ba29be
int 0
dupn 7
byte ""
dupn 3
int 0
dupn 3
byte ""
<<<<<<< HEAD
dupn 1
int 0
dupn 3
byte ""
dupn 1
=======
dup
int 0
dupn 3
byte ""
dup
>>>>>>> 16ba29be
frame_dig -1
int 0
extract_uint32
frame_bury 3
frame_dig -1
frame_dig -1
int 4
extract_uint16
dig 1
len
substring3
frame_bury 4
frame_dig -1
extract 6 1
frame_bury 5
frame_dig -1
extract 7 1
frame_bury 6
frame_dig -1
int 8
getbyte
frame_bury 7
frame_dig 3
callsub numericalcomp_16
frame_bury 3
frame_dig 4
callsub arraycomplement_18
frame_bury 4
frame_dig 5
callsub arraycomplement_20
frame_bury 5
frame_dig 6
callsub tuplecomplement_21
frame_bury 6
frame_dig 7
callsub numericalcomp_22
frame_bury 7
frame_dig 3
itob
extract 4 0
frame_dig 4
frame_bury 83
frame_dig 83
frame_bury 82
int 9
frame_bury 80
frame_dig 80
itob
extract 6 0
concat
frame_dig 5
concat
frame_dig 6
concat
byte 0x00
int 0
frame_dig 7
setbyte
concat
frame_dig 82
concat
frame_bury 0
retsub

// array_complement
arraycomplement_12:
proto 1 1
byte ""
dupn 2
int 0
<<<<<<< HEAD
dupn 1
byte ""
dupn 1
=======
dup
byte ""
dup
>>>>>>> 16ba29be
frame_dig -1
frame_dig -1
int 2
int 0
*
extract_uint16
int 0
int 1
+
int 2
==
bnz arraycomplement_12_l5
frame_dig -1
int 2
int 0
*
int 2
+
extract_uint16
arraycomplement_12_l2:
substring3
frame_bury 1
frame_dig -1
frame_dig -1
int 2
int 1
*
extract_uint16
int 1
int 1
+
int 2
==
bnz arraycomplement_12_l4
frame_dig -1
int 2
int 1
*
int 2
+
extract_uint16
b arraycomplement_12_l6
arraycomplement_12_l4:
frame_dig -1
len
b arraycomplement_12_l6
arraycomplement_12_l5:
frame_dig -1
len
b arraycomplement_12_l2
arraycomplement_12_l6:
substring3
frame_bury 2
frame_dig 1
callsub tuplecomplement_11
frame_bury 1
frame_dig 2
callsub tuplecomplement_11
frame_bury 2
frame_dig 1
frame_bury 6
frame_dig 6
frame_bury 5
int 4
frame_bury 3
frame_dig 3
frame_dig 6
len
+
frame_bury 4
frame_dig 4
int 65536
<
assert
frame_dig 3
itob
extract 6 0
frame_dig 2
frame_bury 6
frame_dig 5
frame_dig 6
concat
frame_bury 5
frame_dig 4
frame_bury 3
frame_dig 3
itob
extract 6 0
concat
frame_dig 5
concat
frame_bury 0
retsub

// string_reverse
stringreverse_13:
proto 1 1
byte ""
int 0
dupn 7
byte ""
<<<<<<< HEAD
dupn 1
=======
dup
>>>>>>> 16ba29be
int 0
frame_dig -1
int 1
int 0
*
int 2
+
getbyte
frame_bury 3
frame_dig -1
int 1
int 1
*
int 2
+
getbyte
frame_bury 2
frame_dig -1
int 1
int 2
*
int 2
+
getbyte
frame_bury 1
int 3
frame_bury 11
frame_dig 11
itob
extract 6 0
byte 0x00
int 0
frame_dig 1
setbyte
byte 0x00
int 0
frame_dig 2
setbyte
concat
byte 0x00
int 0
frame_dig 3
setbyte
concat
concat
frame_bury 0
retsub

// bool_comp
boolcomp_14:
proto 1 1
int 0
frame_dig -1
!
!
!
frame_bury 0
retsub

// array_complement
arraycomplement_15:
proto 1 1
byte ""
int 0
dupn 4
byte ""
<<<<<<< HEAD
dupn 1
=======
dup
>>>>>>> 16ba29be
int 0
frame_dig -1
int 0
int 16
+
getbit
frame_bury 1
frame_dig -1
int 1
int 16
+
getbit
frame_bury 2
frame_dig -1
int 2
int 16
+
getbit
frame_bury 3
frame_dig 1
callsub boolcomp_14
frame_bury 1
frame_dig 2
callsub boolcomp_14
frame_bury 2
frame_dig 3
callsub boolcomp_14
frame_bury 3
int 3
frame_bury 8
frame_dig 8
itob
extract 6 0
byte 0x00
int 0
frame_dig 1
setbit
int 1
frame_dig 2
setbit
int 2
frame_dig 3
setbit
concat
frame_bury 0
retsub

// numerical_comp
numericalcomp_16:
proto 1 1
int 0
int 4294967295
frame_dig -1
-
frame_bury 0
frame_dig 0
int 4294967296
<
assert
retsub

// string_reverse
stringreverse_17:
proto 1 1
byte ""
int 0
dupn 7
byte ""
<<<<<<< HEAD
dupn 1
=======
dup
>>>>>>> 16ba29be
int 0
frame_dig -1
int 1
int 0
*
int 2
+
getbyte
frame_bury 3
frame_dig -1
int 1
int 1
*
int 2
+
getbyte
frame_bury 2
frame_dig -1
int 1
int 2
*
int 2
+
getbyte
frame_bury 1
int 3
frame_bury 11
frame_dig 11
itob
extract 6 0
byte 0x00
int 0
frame_dig 1
setbyte
byte 0x00
int 0
frame_dig 2
setbyte
concat
byte 0x00
int 0
frame_dig 3
setbyte
concat
concat
frame_bury 0
retsub

// array_complement
arraycomplement_18:
proto 1 1
byte ""
dupn 3
int 0
dupn 2
byte ""
<<<<<<< HEAD
dupn 1
int 0
dupn 7
byte ""
dupn 1
int 0
byte ""
dupn 1
int 0
dupn 7
byte ""
dupn 1
int 0
byte ""
dupn 1
int 0
dupn 7
byte ""
dupn 1
int 0
dupn 2
byte ""
dupn 1
=======
dup
int 0
dupn 7
byte ""
dup
int 0
byte ""
dup
int 0
dupn 7
byte ""
dup
int 0
byte ""
dup
int 0
dupn 7
byte ""
dup
int 0
dupn 2
byte ""
dup
>>>>>>> 16ba29be
int 0
frame_dig -1
frame_dig -1
int 2
int 0
*
int 2
+
extract_uint16
int 2
+
int 0
int 1
+
frame_dig -1
int 0
extract_uint16
frame_bury 4
frame_dig 4
==
bnz arraycomplement_18_l8
frame_dig -1
int 2
int 0
*
int 2
+
int 2
+
extract_uint16
int 2
+
arraycomplement_18_l2:
substring3
frame_bury 1
frame_dig -1
frame_dig -1
int 2
int 1
*
int 2
+
extract_uint16
int 2
+
int 1
int 1
+
frame_dig -1
int 0
extract_uint16
frame_bury 5
frame_dig 5
==
bnz arraycomplement_18_l7
frame_dig -1
int 2
int 1
*
int 2
+
int 2
+
extract_uint16
int 2
+
arraycomplement_18_l4:
substring3
frame_bury 2
frame_dig -1
frame_dig -1
int 2
int 2
*
int 2
+
extract_uint16
int 2
+
int 2
int 1
+
frame_dig -1
int 0
extract_uint16
frame_bury 6
frame_dig 6
==
bnz arraycomplement_18_l6
frame_dig -1
int 2
int 2
*
int 2
+
int 2
+
extract_uint16
int 2
+
b arraycomplement_18_l9
arraycomplement_18_l6:
frame_dig -1
len
b arraycomplement_18_l9
arraycomplement_18_l7:
frame_dig -1
len
b arraycomplement_18_l4
arraycomplement_18_l8:
frame_dig -1
len
b arraycomplement_18_l2
arraycomplement_18_l9:
substring3
frame_bury 3
frame_dig 1
callsub stringreverse_17
frame_bury 1
frame_dig 2
callsub stringreverse_17
frame_bury 2
frame_dig 3
callsub stringreverse_17
frame_bury 3
int 3
frame_bury 50
frame_dig 50
itob
extract 6 0
frame_dig 1
frame_bury 49
frame_dig 49
frame_bury 48
int 6
frame_bury 46
frame_dig 46
frame_dig 49
len
+
frame_bury 47
frame_dig 47
int 65536
<
assert
frame_dig 46
itob
extract 6 0
frame_dig 2
frame_bury 49
frame_dig 48
frame_dig 49
concat
frame_bury 48
frame_dig 47
frame_bury 46
frame_dig 46
frame_dig 49
len
+
frame_bury 47
frame_dig 47
int 65536
<
assert
frame_dig 46
itob
extract 6 0
concat
frame_dig 3
frame_bury 49
frame_dig 48
frame_dig 49
concat
frame_bury 48
frame_dig 47
frame_bury 46
frame_dig 46
itob
extract 6 0
concat
frame_dig 48
concat
concat
frame_bury 0
retsub

// bool_comp
boolcomp_19:
proto 1 1
int 0
frame_dig -1
!
!
!
frame_bury 0
retsub

// array_complement
arraycomplement_20:
proto 1 1
byte ""
int 0
dupn 7
byte ""
<<<<<<< HEAD
dupn 1
=======
dup
>>>>>>> 16ba29be
frame_dig -1
int 0
getbit
frame_bury 1
frame_dig -1
int 1
getbit
frame_bury 2
frame_dig 1
callsub boolcomp_19
frame_bury 1
frame_dig 2
callsub boolcomp_19
frame_bury 2
byte 0x00
int 0
frame_dig 1
setbit
int 1
frame_dig 2
setbit
frame_bury 0
retsub

// tuple_complement
tuplecomplement_21:
proto 1 1
byte ""
int 0
dupn 3
byte ""
<<<<<<< HEAD
dupn 1
=======
dup
>>>>>>> 16ba29be
frame_dig -1
int 0
getbyte
frame_bury 3
frame_dig 3
callsub numericalcomp_23
frame_bury 3
byte 0x00
int 0
frame_dig 3
setbyte
frame_bury 0
retsub

// numerical_comp
numericalcomp_22:
proto 1 1
int 0
int 255
frame_dig -1
-
frame_bury 0
frame_dig 0
int 256
<
assert
retsub

// numerical_comp
numericalcomp_23:
proto 1 1
int 0
int 255
frame_dig -1
-
frame_bury 0
frame_dig 0
int 256
<
assert
retsub<|MERGE_RESOLUTION|>--- conflicted
+++ resolved
@@ -21,11 +21,7 @@
 int 0
 dupn 3
 byte ""
-<<<<<<< HEAD
-dupn 1
-=======
-dup
->>>>>>> 16ba29be
+dup
 int 0
 dupn 97
 byte ""
@@ -33,17 +29,10 @@
 int 0
 dupn 7
 byte ""
-<<<<<<< HEAD
-dupn 1
-int 0
-byte ""
-dupn 1
-=======
-dup
-int 0
-byte ""
-dup
->>>>>>> 16ba29be
+dup
+int 0
+byte ""
+dup
 int 0
 frame_dig -1
 int 0
@@ -143,11 +132,7 @@
 int 0
 dupn 3
 byte ""
-<<<<<<< HEAD
-dupn 1
-=======
-dup
->>>>>>> 16ba29be
+dup
 int 0
 frame_dig -1
 frame_dig -1
@@ -279,15 +264,9 @@
 byte ""
 dupn 2
 int 0
-<<<<<<< HEAD
-dupn 1
-byte ""
-dupn 1
-=======
-dup
-byte ""
-dup
->>>>>>> 16ba29be
+dup
+byte ""
+dup
 frame_dig -1
 callsub arraycomplement_1
 frame_bury 1
@@ -396,11 +375,7 @@
 int 0
 dupn 97
 byte ""
-<<<<<<< HEAD
-dupn 1
-=======
-dup
->>>>>>> 16ba29be
+dup
 frame_dig -1
 int 1
 int 0
@@ -858,11 +833,7 @@
 int 0
 dupn 7
 byte ""
-<<<<<<< HEAD
-dupn 1
-=======
-dup
->>>>>>> 16ba29be
+dup
 int 0
 frame_dig -1
 int 1
@@ -921,15 +892,9 @@
 byte ""
 dupn 2
 int 0
-<<<<<<< HEAD
-dupn 1
-byte ""
-dupn 1
-=======
-dup
-byte ""
-dup
->>>>>>> 16ba29be
+dup
+byte ""
+dup
 int 0
 dupn 97
 byte ""
@@ -1059,11 +1024,7 @@
 int 0
 dupn 97
 byte ""
-<<<<<<< HEAD
-dupn 1
-=======
-dup
->>>>>>> 16ba29be
+dup
 frame_dig -1
 int 1
 int 0
@@ -1518,11 +1479,7 @@
 tuplecomplement_11:
 proto 1 1
 byte ""
-<<<<<<< HEAD
-dupn 1
-=======
-dup
->>>>>>> 16ba29be
+dup
 int 0
 dupn 3
 byte ""
@@ -1530,81 +1487,44 @@
 int 0
 dupn 2
 byte ""
-<<<<<<< HEAD
-dupn 1
+dup
 int 0
 dupn 7
 byte ""
-dupn 1
-int 0
-byte ""
-dupn 1
+dup
+int 0
+byte ""
+dup
 int 0
 dupn 7
 byte ""
-dupn 1
-int 0
-byte ""
-dupn 1
+dup
+int 0
+byte ""
+dup
 int 0
 dupn 7
 byte ""
-dupn 1
+dup
 int 0
 dupn 2
 byte ""
-dupn 1
-int 0
-byte ""
-dupn 1
-=======
+dup
+int 0
+byte ""
 dup
 int 0
 dupn 7
 byte ""
-dup
-int 0
-byte ""
-dup
-int 0
-dupn 7
-byte ""
-dup
-int 0
-byte ""
-dup
-int 0
-dupn 7
-byte ""
-dup
-int 0
-dupn 2
-byte ""
-dup
-int 0
-byte ""
-dup
->>>>>>> 16ba29be
-int 0
-dupn 7
-byte ""
 dupn 3
 int 0
 dupn 3
 byte ""
-<<<<<<< HEAD
-dupn 1
+dup
 int 0
 dupn 3
 byte ""
-dupn 1
-=======
-dup
-int 0
-dupn 3
-byte ""
-dup
->>>>>>> 16ba29be
+dup
 frame_dig -1
 int 0
 extract_uint32
@@ -1675,15 +1595,9 @@
 byte ""
 dupn 2
 int 0
-<<<<<<< HEAD
-dupn 1
-byte ""
-dupn 1
-=======
-dup
-byte ""
-dup
->>>>>>> 16ba29be
+dup
+byte ""
+dup
 frame_dig -1
 frame_dig -1
 int 2
@@ -1785,11 +1699,7 @@
 int 0
 dupn 7
 byte ""
-<<<<<<< HEAD
-dupn 1
-=======
-dup
->>>>>>> 16ba29be
+dup
 int 0
 frame_dig -1
 int 1
@@ -1856,11 +1766,7 @@
 int 0
 dupn 4
 byte ""
-<<<<<<< HEAD
-dupn 1
-=======
-dup
->>>>>>> 16ba29be
+dup
 int 0
 frame_dig -1
 int 0
@@ -1929,11 +1835,7 @@
 int 0
 dupn 7
 byte ""
-<<<<<<< HEAD
-dupn 1
-=======
-dup
->>>>>>> 16ba29be
+dup
 int 0
 frame_dig -1
 int 1
@@ -1990,55 +1892,29 @@
 int 0
 dupn 2
 byte ""
-<<<<<<< HEAD
-dupn 1
+dup
 int 0
 dupn 7
 byte ""
-dupn 1
-int 0
-byte ""
-dupn 1
+dup
+int 0
+byte ""
+dup
 int 0
 dupn 7
 byte ""
-dupn 1
-int 0
-byte ""
-dupn 1
+dup
+int 0
+byte ""
+dup
 int 0
 dupn 7
 byte ""
-dupn 1
+dup
 int 0
 dupn 2
 byte ""
-dupn 1
-=======
-dup
-int 0
-dupn 7
-byte ""
-dup
-int 0
-byte ""
-dup
-int 0
-dupn 7
-byte ""
-dup
-int 0
-byte ""
-dup
-int 0
-dupn 7
-byte ""
-dup
-int 0
-dupn 2
-byte ""
-dup
->>>>>>> 16ba29be
+dup
 int 0
 frame_dig -1
 frame_dig -1
@@ -2244,11 +2120,7 @@
 int 0
 dupn 7
 byte ""
-<<<<<<< HEAD
-dupn 1
-=======
-dup
->>>>>>> 16ba29be
+dup
 frame_dig -1
 int 0
 getbit
@@ -2280,11 +2152,7 @@
 int 0
 dupn 3
 byte ""
-<<<<<<< HEAD
-dupn 1
-=======
-dup
->>>>>>> 16ba29be
+dup
 frame_dig -1
 int 0
 getbyte
