--- conflicted
+++ resolved
@@ -17,14 +17,10 @@
     """Simple two-way conditional expression."""
 
     def __init__(
-<<<<<<< HEAD
         self,
-        cond: Expr,
+        cond: Expr | None = None,
         thenBranch: Expr | None = None,
         elseBranch: Expr | None = None,
-=======
-        self, cond: Expr, thenBranch: Expr | None = None, elseBranch: Expr | None = None
->>>>>>> 52a6faf8
     ) -> None:
         """Create a new If expression.
 
