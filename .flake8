[flake8]
ignore =
    E203,
    E241,
    E302,
    E501,
    E741,
    W291,
    W503,

per-file-ignores =
    examples/application/abi/algobank.py:           F403, F405
    examples/application/asset.py:                  F403, F405
    examples/application/opup.py:                   F403, F405
    examples/application/security_token.py:         F403, F405
    examples/application/vote.py:                   F403, F405
    examples/signature/atomic_swap.py:              F403, F405
    examples/signature/basic.py:                    F403, F405
    examples/signature/dutch_auction.py:            F403, F405
    examples/signature/periodic_payment_deploy.py:  F403, F405
    examples/signature/periodic_payment.py:         F403, F405
    examples/signature/recurring_swap_deploy.py:    F403, F405
    examples/signature/recurring_swap.py:           F403, F405
    examples/signature/split.py:                    F403, F405
    pyteal/__init__.py:                             F401, F403
<<<<<<< HEAD
    pyteal/stack_frame.py:                          F821
    pyteal/compiler/flatten.py:                     F821
=======
>>>>>>> ed346ad5
    pyteal/compiler/optimizer/__init__.py:          F401
    pyteal/ir/ops.py:                               E221
    pyteal/ir/tealconditionalblock.py:              F821
    pyteal/ir/tealsimpleblock.py:                   F821
    tests/unit/module_test.py:                      F401, F403

    # THE FOLLOWING IS TEMPORARY. DO NOT MERGE AS IS:
    tests/sourcemapping/public/decipher_poll_dapp.py: F403, F405

# from flake8-tidy-imports
ban-relative-imports = true<|MERGE_RESOLUTION|>--- conflicted
+++ resolved
@@ -2,13 +2,14 @@
 ignore =
     E203,
     E241,
+    W291,
     E302,
     E501,
+    W503,
     E741,
-    W291,
-    W503,
 
 per-file-ignores =
+    pyteal/compiler/optimizer/__init__.py:          F401
     examples/application/abi/algobank.py:           F403, F405
     examples/application/asset.py:                  F403, F405
     examples/application/opup.py:                   F403, F405
@@ -18,24 +19,13 @@
     examples/signature/basic.py:                    F403, F405
     examples/signature/dutch_auction.py:            F403, F405
     examples/signature/periodic_payment_deploy.py:  F403, F405
+    examples/signature/recurring_swap.py:           F403, F405
+    examples/signature/split.py:                    F403, F405
     examples/signature/periodic_payment.py:         F403, F405
     examples/signature/recurring_swap_deploy.py:    F403, F405
-    examples/signature/recurring_swap.py:           F403, F405
-    examples/signature/split.py:                    F403, F405
     pyteal/__init__.py:                             F401, F403
-<<<<<<< HEAD
-    pyteal/stack_frame.py:                          F821
-    pyteal/compiler/flatten.py:                     F821
-=======
->>>>>>> ed346ad5
-    pyteal/compiler/optimizer/__init__.py:          F401
     pyteal/ir/ops.py:                               E221
-    pyteal/ir/tealconditionalblock.py:              F821
-    pyteal/ir/tealsimpleblock.py:                   F821
     tests/unit/module_test.py:                      F401, F403
-
-    # THE FOLLOWING IS TEMPORARY. DO NOT MERGE AS IS:
-    tests/sourcemapping/public/decipher_poll_dapp.py: F403, F405
 
 # from flake8-tidy-imports
 ban-relative-imports = true