# TODO: don't forget to get the imports right by setting
# Foo.__module__ = "pyteal" and adding to various __init__.py/i files

from dataclasses import astuple, dataclass, field
from enum import IntFlag
from typing import Callable, Final, Optional, cast

from algosdk import abi as sdk_abi
from algosdk import encoding
from algosdk.v2client.algod import AlgodClient

from pyteal.ast import abi
from pyteal.ast.app import OnComplete
from pyteal.ast.assert_ import Assert
from pyteal.ast.cond import Cond
from pyteal.ast.expr import Expr
from pyteal.ast.frame import FrameVar, Proto, ProtoStackLayout
from pyteal.ast.int import EnumInt, Int
from pyteal.ast.methodsig import MethodSignature
from pyteal.ast.naryexpr import And, Or
from pyteal.ast.return_ import Approve, Reject
from pyteal.ast.seq import Seq
from pyteal.ast.subroutine import (
    ABIReturnSubroutine,
    OutputKwArgInfo,
    Subroutine,
    SubroutineFnWrapper,
)
from pyteal.ast.txn import Txn
from pyteal.compiler.compiler import DEFAULT_TEAL_VERSION, Compilation, OptimizeOptions
from pyteal.compiler.sourcemap import PyTealSourceMap
from pyteal.config import METHOD_ARG_NUM_CUTOFF
from pyteal.errors import TealInputError, TealInternalError
from pyteal.ir.ops import Mode
from pyteal.stack_frame import StackFrames
from pyteal.types import TealType
from pyteal.util import algod_with_assertion, AlgodClientError

ActionType = Expr | SubroutineFnWrapper | ABIReturnSubroutine


class CallConfig(IntFlag):
    """
    CallConfig: a "bitset"-like class for more fine-grained control over
    `call or create` for a method about an OnComplete case.

    This enumeration class allows for specifying one of the four following cases:
    - CALL
    - CREATE
    - ALL
    - NEVER
    for a method call on one on_complete case.
    """

    NEVER = 0
    CALL = 1
    CREATE = 2
    ALL = 3

    def approval_condition_under_config(self) -> Expr | int:
        match self:
            case CallConfig.NEVER:
                return 0
            case CallConfig.CALL:
                return Txn.application_id() != Int(0)
            case CallConfig.CREATE:
                return Txn.application_id() == Int(0)
            case CallConfig.ALL:
                return 1
            case _:
                raise TealInternalError(f"unexpected CallConfig {self}")


CallConfig.__module__ = "pyteal"


@dataclass(frozen=True)
class MethodConfig:
    """
    MethodConfig keep track of one method's CallConfigs for all OnComplete cases.

    The `MethodConfig` implementation generalized contract method call such that the registered
    method call is paired with certain OnCompletion conditions and creation conditions.
    """

    no_op: CallConfig = field(kw_only=True, default=CallConfig.NEVER)
    opt_in: CallConfig = field(kw_only=True, default=CallConfig.NEVER)
    close_out: CallConfig = field(kw_only=True, default=CallConfig.NEVER)
    clear_state: CallConfig = field(kw_only=True, default=CallConfig.NEVER)
    update_application: CallConfig = field(kw_only=True, default=CallConfig.NEVER)
    delete_application: CallConfig = field(kw_only=True, default=CallConfig.NEVER)

    def __post_init__(self):
        if self.clear_state != CallConfig.NEVER:
            raise TealInputError(
                "Attempt to construct clear state program from MethodConfig: "
                "Use Router top level argument `clear_state` instead. "
                "For more details please refer to "
                "https://pyteal.readthedocs.io/en/latest/abi.html#registering-bare-app-calls"
            )

    def is_never(self) -> bool:
        return all(map(lambda cc: cc == CallConfig.NEVER, astuple(self)))

    def approval_cond(self) -> Expr | int:
        config_oc_pairs: list[tuple[CallConfig, EnumInt]] = [
            (self.no_op, OnComplete.NoOp),
            (self.opt_in, OnComplete.OptIn),
            (self.close_out, OnComplete.CloseOut),
            (self.update_application, OnComplete.UpdateApplication),
            (self.delete_application, OnComplete.DeleteApplication),
        ]
        if all(config == CallConfig.NEVER for config, _ in config_oc_pairs):
            return 0
        elif all(config == CallConfig.ALL for config, _ in config_oc_pairs):
            return 1
        else:
            cond_list = []
            for config, oc in config_oc_pairs:
                config_cond = config.approval_condition_under_config()
                match config_cond:
                    case Expr():
                        cond_list.append(And(Txn.on_completion() == oc, config_cond))
                    case 1:
                        cond_list.append(Txn.on_completion() == oc)
                    case 0:
                        continue
                    case _:
                        raise TealInternalError(
                            f"unexpected condition_under_config: {config_cond}"
                        )
            return Or(*cond_list)


MethodConfig.__module__ = "pyteal"


@dataclass
class OnCompleteAction:
    """
    OnComplete Action, registers bare calls to one single OnCompletion case.
    """

    action: ActionType | None = field(kw_only=True, default=None)
    call_config: CallConfig = field(kw_only=True, default=CallConfig.NEVER)

    def __post_init__(self):
        if bool(self.call_config) ^ bool(self.action):
            raise TealInputError(
                f"action {self.action} and call_config {self.call_config!r} contradicts"
            )
        self.frames: StackFrames = StackFrames()

    @staticmethod
    def never() -> "OnCompleteAction":
        return OnCompleteAction()

    @staticmethod
    def create_only(f: ActionType) -> "OnCompleteAction":
        return OnCompleteAction(action=f, call_config=CallConfig.CREATE)

    @staticmethod
    def call_only(f: ActionType) -> "OnCompleteAction":
        return OnCompleteAction(action=f, call_config=CallConfig.CALL)

    @staticmethod
    def always(f: ActionType) -> "OnCompleteAction":
        return OnCompleteAction(action=f, call_config=CallConfig.ALL)

    def is_empty(self) -> bool:
        return not self.action and self.call_config == CallConfig.NEVER


OnCompleteAction.__module__ = "pyteal"


class BareCallActions:
    """
    BareCallActions keep track of bare-call registrations to all OnCompletion cases.
    """

    def __init__(
        self,
        *,
        close_out: OnCompleteAction = OnCompleteAction.never(),
        clear_state: OnCompleteAction = OnCompleteAction.never(),
        delete_application: OnCompleteAction = OnCompleteAction.never(),
        no_op: OnCompleteAction = OnCompleteAction.never(),
        opt_in: OnCompleteAction = OnCompleteAction.never(),
        update_application: OnCompleteAction = OnCompleteAction.never(),
    ):
        self.close_out: Final[OnCompleteAction] = close_out
        self.clear_state: Final[OnCompleteAction] = clear_state
        self.delete_application: Final[OnCompleteAction] = delete_application
        self.no_op: Final[OnCompleteAction] = no_op
        self.opt_in: Final[OnCompleteAction] = opt_in
        self.update_application: Final[OnCompleteAction] = update_application

        self.frames: StackFrames = StackFrames()

    def actions(self) -> list[OnCompleteAction]:
        return [
            self.close_out,
            self.clear_state,
            self.delete_application,
            self.no_op,
            self.opt_in,
            self.update_application,
        ]

    def __post_init__(self):
        if not self.clear_state.is_empty():
            raise TealInputError(
                "Attempt to construct clear state program from bare app call: "
                "Use Router top level argument `clear_state` instead. "
                "For more details please refer to "
                "https://pyteal.readthedocs.io/en/latest/abi.html#registering-bare-app-calls"
            )

    def is_empty(self) -> bool:
        return all([a.is_empty() for a in self.actions()])

    def approval_construction(self) -> Optional[Expr]:
        oc_action_pair: list[tuple[EnumInt, OnCompleteAction]] = [
            (OnComplete.NoOp, self.no_op),
            (OnComplete.OptIn, self.opt_in),
            (OnComplete.CloseOut, self.close_out),
            (OnComplete.UpdateApplication, self.update_application),
            (OnComplete.DeleteApplication, self.delete_application),
        ]
        if all(oca.is_empty() for _, oca in oc_action_pair):
            return None
        conditions_n_branches: list[CondNode] = list()
        for oc, oca in oc_action_pair:
            if oca.is_empty():
                continue
            wrapped_handler = ASTBuilder.wrap_handler(
                False,
                cast(ActionType, oca.action),
            )
            match oca.call_config:
                case CallConfig.ALL:
                    cond_body = wrapped_handler
                case CallConfig.CALL | CallConfig.CREATE:
                    cond_body = Seq(
                        Assert(
                            cast(
                                Expr, oca.call_config.approval_condition_under_config()
                            )
                        ),
                        wrapped_handler,
                    )
                case _:
                    raise TealInternalError(
                        f"Unexpected CallConfig: {oca.call_config!r}"
                    )
            cond = Txn.on_completion() == oc
            conditions_n_branches.append(CondNode(cond, cond_body))
        return Cond(*[[n.condition, n.branch] for n in conditions_n_branches])


BareCallActions.__module__ = "pyteal"


@dataclass(frozen=True)
class CondNode:
    condition: Expr
    branch: Expr


CondNode.__module__ = "pyteal"


@dataclass(frozen=True)
class CondWithMethod:
    """CondWithMethod unifies the generation to CondNode from compilation w/wo frame pointer.
    It takes following arguments:
    - method_sig: str
    - condition: Expr | int, which matches the on_completion conditions
    - method: ABIReturnSubroutine, assuming that the method is ABI routable
    """

    method_sig: str
    condition: Expr | int
    method: ABIReturnSubroutine

    def to_cond_node(self, use_frame_pt: bool = False) -> CondNode:
        if not (isinstance(self.condition, Expr) or self.condition == 1):
            raise TealInputError("Invalid condition input for CondWithMethod")

        walk_in_cond = Txn.application_args[0] == MethodSignature(self.method_sig)

        if not (isinstance(self.condition, Expr) or self.condition == 1):
            raise TealInputError("Invalid condition input for CondWithMethod")

        res = ASTBuilder.wrap_handler(True, self.method, use_frame_pt=use_frame_pt)
        if isinstance(self.condition, Expr):
            res = Seq(Assert(self.condition), res)
        return CondNode(walk_in_cond, res)


CondWithMethod.__module__ = "pyteal"


def _smap_friendly_approve():
    # source mapping is at callers. Consider replacing _smap_friendly_approve() with a reframe_asts()
    a = Approve()
    a.stack_frames._compiler_gen = True
    return a


@dataclass
class ASTBuilder:
    # TODO: source mapping is broken here. Consider replacing _smap_friendly_approve() with a reframe_asts()

    conditions_n_branches: list[CondNode] = field(default_factory=list)
    methods_with_conds: list[CondWithMethod] = field(default_factory=list)

    @staticmethod
    def __filter_invalid_handlers_and_typecast(
        subroutine: ABIReturnSubroutine | SubroutineFnWrapper | Expr,
    ) -> ABIReturnSubroutine:
        """This method filters out invalid handlers that might be normal subroutine, Expr, or unroutable ABIReturnSubroutine.
        It accepts only routable ABIReturnSubroutine, and shrink the type to ABIReturnSubroutine from argument's union type.
        """
        if not isinstance(subroutine, ABIReturnSubroutine):
            raise TealInputError(
                f"method call should be only registering ABIReturnSubroutine, got {type(subroutine)}."
            )
        if not subroutine.is_abi_routable():
            raise TealInputError(
                f"method call ABIReturnSubroutine is not routable: "
                f"got {subroutine.subroutine.argument_count()} args "
                f"with {len(subroutine.subroutine.abi_args)} ABI args."
            )
        return subroutine

    @staticmethod
    def __subroutine_argument_instance_generate(
        subroutine: ABIReturnSubroutine,
    ) -> tuple[list[abi.BaseType], list[abi.BaseType], list[abi.Transaction]]:
        # All subroutine args types
        type_specs = cast(list[abi.TypeSpec], subroutine.subroutine.expected_arg_types)

        # All subroutine arg values, initialize here and use below instead of
        # creating new instances on the fly, so we don't have to think about splicing
        # back in the transaction types
        arg_vals = [typespec.new_instance() for typespec in type_specs]

        # Only args that appear in app args
        app_arg_vals: list[abi.BaseType] = [
            ats for ats in arg_vals if not isinstance(ats, abi.Transaction)
        ]

        # only transaction args (these are omitted from app args)
        txn_arg_vals: list[abi.Transaction] = [
            ats for ats in arg_vals if isinstance(ats, abi.Transaction)
        ]

        for aav in app_arg_vals:
            # If we're here we know the top level isn't a Transaction but a transaction may
            # be included in some collection type like a Tuple or Array, raise error
            # as these are not supported
            if abi.contains_type_spec(aav.type_spec(), abi.TransactionTypeSpecs):
                raise TealInputError(
                    "A Transaction type may not be included in Tuples or Arrays"
                )

        return arg_vals, app_arg_vals, txn_arg_vals

    @staticmethod
    def __decode_constructions_and_args(
        arg_vals: list[abi.BaseType],
        app_arg_vals: list[abi.BaseType],
        txn_arg_vals: list[abi.Transaction],
        subroutine: ABIReturnSubroutine,
        use_frame_pt: bool = False,
    ) -> tuple[list[Expr], list[abi.BaseType], Optional[Proto]]:
        """
        Assumption: arg_vals = app_args_vals union with txn_arg_vals
        """

        # if subroutine has ABI output, then local variables start from 1
        # otherwise local variables start from 0
        index_start_from = int(subroutine.output_kwarg_info is not None)

        # prepare the local stack type list for local variable allocation
        local_types: list[TealType] = [i._stored_value.storage_type() for i in arg_vals]

        if subroutine.output_kwarg_info:
            local_types = [
                subroutine.output_kwarg_info.abi_type.storage_type()
            ] + local_types

        # assign to a var here since we modify app_arg_vals later
        tuplify = len(app_arg_vals) > METHOD_ARG_NUM_CUTOFF

        # Tuple-ify any app args after the limit
        tupled_app_args: list[abi.BaseType] = []

        if tuplify:
            tupled_app_args = app_arg_vals[METHOD_ARG_NUM_CUTOFF - 1 :]
            last_arg_specs_grouped: list[abi.TypeSpec] = [
                t.type_spec() for t in tupled_app_args
            ]
            app_arg_vals = app_arg_vals[: METHOD_ARG_NUM_CUTOFF - 1]
            app_args_tupled = abi.TupleTypeSpec(*last_arg_specs_grouped).new_instance()
            local_types.append(app_args_tupled._stored_value.storage_type())
            app_arg_vals.append(app_args_tupled)

        proto: Optional[Proto] = None
        if use_frame_pt:
            proto = Proto(0, 0, mem_layout=ProtoStackLayout([], local_types, 0))
            for i, arg_val in enumerate(arg_vals):
                arg_val._stored_value = FrameVar(proto, i + index_start_from)
            if tuplify:
                app_arg_vals[-1]._stored_value = FrameVar(proto, len(local_types) - 1)

        # decode app args
        decode_instructions: list[Expr] = [
            app_arg.decode(Txn.application_args[idx + 1])
            for idx, app_arg in enumerate(app_arg_vals)
        ]

        # "decode" transaction types by setting the relative index
        if len(txn_arg_vals) > 0:
            txn_arg_len = len(txn_arg_vals)
            # The transactions should appear in the group in the order they're specified in the method signature
            # and should be relative to the current transaction.

            # ex:
            # doit(axfer,pay,appl)
            # would be 4 transactions
            #      current_idx-3 = axfer
            #      current_idx-2 = pay
            #      current_idx-1 = appl
            #      current_idx-0 = the txn that triggered the current eval (not specified but here for completeness)

            # since we're iterating in order of the txns appearance in the args we
            # subtract the current index from the total length to get the offset.
            # and subtract that from the current index to get the absolute position
            # in the group

            txn_decode_instructions: list[Expr] = []

            for idx, arg_val in enumerate(txn_arg_vals):
                txn_decode_instructions.append(
                    arg_val._set_index(Txn.group_index() - Int(txn_arg_len - idx))
                )
                spec = arg_val.type_spec()
                if type(spec) is not abi.TransactionTypeSpec:
                    # this is a specific transaction type
                    txn_decode_instructions.append(
                        Assert(arg_val.get().type_enum() == spec.txn_type_enum())
                    )

            decode_instructions += txn_decode_instructions

        # de-tuple into specific values using `store_into` on
        # each element of the tuple'd arguments
        if tuplify:
            tupled_arg: abi.Tuple = cast(abi.Tuple, app_arg_vals[-1])
            de_tuple_instructions: list[Expr] = [
                tupled_arg[idx].store_into(arg_val)
                for idx, arg_val in enumerate(tupled_app_args)
            ]
            decode_instructions += de_tuple_instructions

        return decode_instructions, arg_vals, proto

    @staticmethod
    def wrap_handler(
        is_method_call: bool,
        handler: ActionType,
        *,
        wrap_to_name: str | None = None,
        use_frame_pt: bool = False,
    ) -> Expr:
        """This is a helper function that handles transaction arguments passing in bare-app-call/abi-method handlers.
        If `is_method_call` is True, then it can only be `ABIReturnSubroutine`,
        otherwise:
            - both `ABIReturnSubroutine` and `Subroutine` takes 0 argument on the stack.
            - all three cases have none (or void) type.
        On ABI method case, if the ABI method has more than 15 args, this function manages to de-tuple
        the last (16-th) Txn app-arg into a list of ABI method arguments, and pass in to the ABI method.
        Args:
            is_method_call: a boolean value that specify if the handler is an ABI method.
            handler: an `ABIReturnSubroutine`, or `SubroutineFnWrapper` (for `Subroutine` case), or an `Expr`.
            use_frame_pt: a boolean value that specify if router is compiled to frame pointer based code.
        Returns:
            Expr:
                - for bare-appcall it returns an expression that the handler takes no txn arg and Approve
                - for abi-method it returns the txn args correctly decomposed into ABI variables,
                  passed in ABIReturnSubroutine and logged, then approve.
        """
        if not is_method_call:
            wrap_to_name = wrap_to_name or "bare appcall"

            match handler:
                case Expr():
                    if handler.type_of() != TealType.none:
                        raise TealInputError(
                            f"{wrap_to_name} handler should be TealType.none not {handler.type_of()}."
                        )
                    return (
                        handler
                        if handler.has_return()
                        else Seq(handler, _smap_friendly_approve())
                    )
                case SubroutineFnWrapper():
                    if handler.type_of() != TealType.none:
                        raise TealInputError(
                            f"subroutine call should be returning TealType.none not {handler.type_of()}."
                        )
                    if handler.subroutine.argument_count() != 0:
                        raise TealInputError(
                            f"subroutine call should take 0 arg for {wrap_to_name}. "
                            f"this subroutine takes {handler.subroutine.argument_count()}."
                        )
                    return Seq(handler(), _smap_friendly_approve())
                case ABIReturnSubroutine():
                    if handler.type_of() != "void":
                        raise TealInputError(
                            f"abi-returning subroutine call should be returning void not {handler.type_of()}."
                        )
                    if handler.subroutine.argument_count() != 0:
                        raise TealInputError(
                            f"abi-returning subroutine call should take 0 arg for {wrap_to_name}. "
                            f"this abi-returning subroutine takes {handler.subroutine.argument_count()}."
                        )
                    return Seq(cast(Expr, handler()), _smap_friendly_approve())
                case _:
                    raise TealInputError(
                        f"{wrap_to_name} can only accept: none type Expr, or Subroutine/ABIReturnSubroutine with none return and no arg"
                    )

        wrap_to_name = wrap_to_name or "method call"
        if not isinstance(handler, ABIReturnSubroutine):
            raise TealInputError(
                f"{wrap_to_name} should be only registering ABIReturnSubroutine, got {type(handler)}."
            )
        if not handler.is_abi_routable():
            raise TealInputError(
                f"{wrap_to_name} ABIReturnSubroutine is not routable "
                f"got {handler.subroutine.argument_count()} args with {len(handler.subroutine.abi_args)} ABI args."
            )
        if not use_frame_pt:
            return ASTBuilder.__de_abify_subroutine_vanilla(handler)
        else:
            return ASTBuilder.__de_abify_subroutine_frame_pointers(handler)

    @staticmethod
    def __de_abify_subroutine_vanilla(
        handler: ABIReturnSubroutine | SubroutineFnWrapper | Expr,
    ) -> Expr:
        handler = ASTBuilder.__filter_invalid_handlers_and_typecast(handler)
        (
            arg_vals,
            app_arg_vals,
            txn_arg_vals,
        ) = ASTBuilder.__subroutine_argument_instance_generate(handler)

        (
            decode_instructions,
            arg_vals,
            _,
        ) = ASTBuilder.__decode_constructions_and_args(
            arg_vals, app_arg_vals, txn_arg_vals, handler
        )

        if handler.type_of() == sdk_abi.Returns.VOID:
            return Seq(
                *decode_instructions,
                cast(Expr, handler(*arg_vals)),
                _smap_friendly_approve(),
            )
        else:
            output_temp: abi.BaseType = cast(
                OutputKwArgInfo, handler.output_kwarg_info
            ).abi_type.new_instance()
            subroutine_call: abi.ReturnedValue = cast(
                abi.ReturnedValue, handler(*arg_vals)
            )
            return Seq(
                *decode_instructions,
                subroutine_call.store_into(output_temp),
                abi.MethodReturn(output_temp),
                _smap_friendly_approve(),
            )

    @staticmethod
    def __de_abify_subroutine_frame_pointers(
        handler: ABIReturnSubroutine | SubroutineFnWrapper | Expr,
    ) -> Expr:
        handler = ASTBuilder.__filter_invalid_handlers_and_typecast(handler)
        (
            arg_vals,
            app_arg_vals,
            txn_arg_vals,
        ) = ASTBuilder.__subroutine_argument_instance_generate(handler)

        (
            decode_instructions,
            arg_vals,
            proto,
        ) = ASTBuilder.__decode_constructions_and_args(
            arg_vals,
            app_arg_vals,
            txn_arg_vals,
            handler,
            use_frame_pt=True,
        )

        subroutine_caster = Subroutine(TealType.none, f"{handler.name()}_caster")

        proto = cast(Proto, proto)
        proto.mem_layout = cast(ProtoStackLayout, proto.mem_layout)

        decoding_steps: list[Expr] = [
            *proto.mem_layout._succinct_repr(),
            *decode_instructions,
        ]
        returning_steps: list[Expr]

        if handler.type_of() == sdk_abi.Returns.VOID:
            returning_steps = [cast(Expr, handler(*arg_vals))]
        else:
            output_temp: abi.BaseType = cast(
                OutputKwArgInfo, handler.output_kwarg_info
            ).abi_type.new_instance()
            output_temp._stored_value = FrameVar(proto, 0)
            subroutine_call: abi.ReturnedValue = cast(
                abi.ReturnedValue, handler(*arg_vals)
            )
            returning_steps = [
                subroutine_call.store_into(output_temp),
                abi.MethodReturn(output_temp),
            ]

        def declaration():
            return Seq(*decoding_steps, *returning_steps)

        return Seq(subroutine_caster(declaration)(), _smap_friendly_approve())

    def add_method_to_ast(
        self, method_signature: str, cond: Expr | int, handler: ABIReturnSubroutine
    ) -> None:
        if isinstance(cond, int) and cond == 0:
            return
        self.methods_with_conds.append(CondWithMethod(method_signature, cond, handler))

    def program_construction(self, use_frame_pt: bool = False) -> Expr:
        self.conditions_n_branches += [
            method_with_cond.to_cond_node(use_frame_pt=use_frame_pt)
            for method_with_cond in self.methods_with_conds
        ]

        if not self.conditions_n_branches:
            return Reject()
        return Cond(*[[n.condition, n.branch] for n in self.conditions_n_branches])


ASTBuilder.__module__ = "pyteal"


@dataclass
class RouterBundle:
    approval_program: Expr
    clear_program: Expr
    abi_contract: sdk_abi.Contract
    approval_teal: str
    clear_teal: str
    approval_sourcemap: Optional[PyTealSourceMap] = None
    clear_sourcemap: Optional[PyTealSourceMap] = None
    approval_annotated_teal: Optional[str] = None
    clear_annotated_teal: Optional[str] = None
    input: Optional["_RouterCompileInput"] = None


@dataclass
class _RouterCompileInput:
    version: int
    assemble_constants: bool
    optimize: Optional[OptimizeOptions] = None
    with_sourcemap: bool = False
    source_inference: bool = True
    pcs_in_sourcemap: bool = False
    approval_filename: Optional[str] = None
    clear_filename: Optional[str] = None
    algod_client: Optional[AlgodClient] = None
    annotate_teal: bool = False
    annotate_teal_headers: bool = False
    annotate_teal_concise: bool = True
    # deprecated:
    _hybrid_source: bool = True

    def __post_init__(self):
        # The following params are non-sensical when truthy without sourcemaps.
        # However, they are not defining anything actionable so are simple ignored
        # rather than erroring when `with_source == False`:
        # * pcs_in_sourcemap
        # * approval_filename
        # * clear_filename
        # * algod_client

        # On the other hand, self.annotate_teal indicates a user request which cannot
        # be provided on when there isn't a sourcemap
        if self.annotate_teal and not self.with_sourcemap:
            raise ValueError(
                "In order annotate generated teal source, must set source_inference True"
            )

        if self.pcs_in_sourcemap:
            # bootstrap an algod_client if not provided, and in either case, run a healthcheck
            try:
                self.algod_client = algod_with_assertion(self.algod_client)
            except AlgodClientError as ace:
                raise ResourceWarning(
                    "algod_with_assertion has failed: are you sure there is an available node such as Sandbox?"
                ) from ace

    def get_compilation(self, program: Expr) -> Compilation:
        return Compilation(
            ast=program,
            mode=Mode.Application,
            version=self.version,
            assemble_constants=self.assemble_constants,
            optimize=self.optimize,
        )


class Router:
    """
    The Router class helps construct the approval and clear state programs for an ARC-4 compliant
    application.

    Additionally, this class can produce an ARC-4 contract description object for the application.

    **WARNING:** The ABI Router is still taking shape and is subject to backwards incompatible changes.

    * Based on feedback, the API and usage patterns are likely to change.
    * Expect migration issues in future PyTeal versions.

    For these reasons, we strongly recommend using :any:`pragma` to pin the version of PyTeal in your
    source code.
    """

    def __init__(
        self,
        name: str,
        bare_calls: BareCallActions | None = None,
        descr: str | None = None,
        *,
        clear_state: Optional[ActionType] = None,
    ) -> None:
        """
        Args:
            name: the name of the smart contract, used in the JSON object.
            bare_calls: the bare app call registered for each on_completion.
            descr: a description of the smart contract, used in the JSON object.
            clear_state: an expression describing the behavior of clear state program. This
                expression will be the entirety of the clear state program; no additional code is
                inserted by the Router. If not provided, the clear state program will always reject.
        """

        self.name: str = name
        self.descr = descr

        self.approval_ast = ASTBuilder()
        self.clear_state: Expr = (
            Reject()
            if clear_state is None
            else ASTBuilder.wrap_handler(
                False, clear_state, wrap_to_name="clear state call"
            )
        )

        self.methods: list[sdk_abi.Method] = []
        self.method_sig_to_selector: dict[str, bytes] = dict()
        self.method_selector_to_sig: dict[bytes, str] = dict()

        if bare_calls and not bare_calls.is_empty():
            bare_call_approval = bare_calls.approval_construction()
            if bare_call_approval:
                cond = Txn.application_args.length() == Int(0)
                act = cast(Expr, bare_call_approval)
                StackFrames.reframe_asts(bare_calls.frames, cond)
                act.stack_frames = bare_calls.frames
                self.approval_ast.conditions_n_branches.append(CondNode(cond, act))

    def add_method_handler(
        self,
        method_call: ABIReturnSubroutine,
        overriding_name: str | None = None,
        method_config: MethodConfig | None = None,
        description: str | None = None,
    ) -> ABIReturnSubroutine:
        """Add a method call handler to this Router.

        Args:
            method_call: An ABIReturnSubroutine that implements the method body.
            overriding_name (optional): A name for this method. Defaults to the function name of
                method_call.
            method_config (optional): An object describing the on completion actions and
                creation/non-creation call statuses that are valid for calling this method. All
                invalid configurations will be rejected. Defaults to :code:`MethodConfig(no_op=CallConfig.CALL)`
                (i.e. only the no-op action during a non-creation call is accepted) if none is provided.
            description (optional): A description for this method. Defaults to the docstring of
                method_call, if there is one.
        """
        if not isinstance(method_call, ABIReturnSubroutine):
            raise TealInputError(
                "for adding method handler, must be ABIReturnSubroutine"
            )
        method_signature = method_call.method_signature(overriding_name)
        if method_config is None:
            method_config = MethodConfig(no_op=CallConfig.CALL)
        if method_config.is_never():
            raise TealInputError(
                f"registered method {method_signature} is never executed"
            )
        method_selector = encoding.checksum(bytes(method_signature, "utf-8"))[:4]

        if method_signature in self.method_sig_to_selector:
            raise TealInputError(f"re-registering method {method_signature} detected")
        if method_selector in self.method_selector_to_sig:
            raise TealInputError(
                f"re-registering method {method_signature} has hash collision "
                f"with {self.method_selector_to_sig[method_selector]}"
            )

        meth = method_call.method_spec()
        if description is not None:
            meth.desc = description
        self.methods.append(meth)

        self.method_sig_to_selector[method_signature] = method_selector
        self.method_selector_to_sig[method_selector] = method_signature

        method_approval_cond = method_config.approval_cond()
        self.approval_ast.add_method_to_ast(
            method_signature, method_approval_cond, method_call
        )
        return method_call

    def method(
        self,
        func: Callable | None = None,
        /,
        *,
        name: str | None = None,
        description: str | None = None,
        no_op: CallConfig | None = None,
        opt_in: CallConfig | None = None,
        close_out: CallConfig | None = None,
        clear_state: CallConfig | None = None,
        update_application: CallConfig | None = None,
        delete_application: CallConfig | None = None,
    ):
        """This is an alternative way to register a method, as supposed to :code:`add_method_handler`.

        This is a decorator that's meant to be used over a Python function, which is internally
        wrapped with ABIReturnSubroutine. Additional keyword arguments on this decorator can be used
        to specify the OnCompletion statuses that are valid for the registered method.

        NOTE: By default, all OnCompletion actions other than `no_op` are set to `CallConfig.NEVER`,
        while `no_op` field is set to `CallConfig.CALL`. However, if you provide any keywords for
        OnCompletion actions, then the `no_op` field will default to `CallConfig.NEVER`.

        Args:
            func: A function that implements the method body. This should *NOT* be wrapped with the
                :code:`ABIReturnSubroutine` decorator yet.
            name (optional): A name for this method. Defaults to the function name of func.
            description (optional): A description for this method. Defaults to the docstring of
                func, if there is one.
            no_op (optional): The allowed calls during :code:`OnComplete.NoOp`.
            opt_in (optional): The allowed calls during :code:`OnComplete.OptIn`.
            close_out (optional): The allowed calls during :code:`OnComplete.CloseOut`.
            clear_state (optional): The allowed calls during :code:`OnComplete.ClearState`.
                This argument has been deprecated, and will error on compile time if one wants to access it.
                Use Router top level argument `clear_state` instead.
            update_application (optional): The allowed calls during :code:`OnComplete.UpdateApplication`.
            delete_application (optional): The allowed calls during :code:`OnComplete.DeleteApplication`.
        """
        # we use `is None` extensively for CallConfig to distinguish 2 following cases
        # - None
        # - CallConfig.Never
        # both cases evaluate to False in if statement.
        if clear_state is not None:
            raise TealInputError(
                "Attempt to register ABI method for clear state program: "
                "Use Router top level argument `clear_state` instead. "
                "For more details please refer to "
                "https://pyteal.readthedocs.io/en/latest/abi.html#registering-bare-app-calls"
            )

        def wrap(_func) -> ABIReturnSubroutine:
            wrapped_subroutine = ABIReturnSubroutine(_func, overriding_name=name)
            call_configs: MethodConfig

            ocs = dict(
                no_op=no_op,
                opt_in=opt_in,
                close_out=close_out,
                clear_state=clear_state,
                update_application=update_application,
                delete_application=delete_application,
            )
            if all(oc is None for oc in ocs.values()):
                call_configs = MethodConfig(no_op=CallConfig.CALL)
            else:
<<<<<<< HEAD

                def none_to_never(x: None | CallConfig):
                    return CallConfig.NEVER if x is None else x
=======
                _no_op = no_op or CallConfig.NEVER
                _opt_in = opt_in or CallConfig.NEVER
                _close_out = close_out or CallConfig.NEVER
                _update_app = update_application or CallConfig.NEVER
                _delete_app = delete_application or CallConfig.NEVER
>>>>>>> 2b4b2130

                call_configs = MethodConfig(
                    **{k: none_to_never(v) for k, v in ocs.items()}
                )
            return self.add_method_handler(
                wrapped_subroutine, name, call_configs, description
            )

        if not func:
            return wrap
        return wrap(func)

    def contract_construct(self) -> sdk_abi.Contract:
        """A helper function in constructing a `Contract` object.

        It takes out the method spec from approval program methods,
        and constructs an `Contract` object.

        Returns:
            A Python SDK `Contract` object constructed from the registered methods on this router.
        """

        return sdk_abi.Contract(self.name, self.methods, self.descr)

    def _build_program(
        self,
        *,
        version: int = DEFAULT_TEAL_VERSION,
        optimize: OptimizeOptions | None = None,
    ) -> tuple[Expr, Expr, sdk_abi.Contract]:
        """
        Constructs ASTs for approval and clear-state programs from the registered methods and bare
        app calls in the router, and also generates a Contract object to allow client read and call
        the methods easily.

        Note that if no methods or bare app call actions have been registered to either the approval
        or clear state programs, then that program will reject all transactions.

        Returns:
            A tuple of three objects.

            * approval_program: an AST for approval program
            * clear_state_program: an AST for clear-state program
            * contract: a Python SDK Contract object to allow clients to make off-chain calls
        """
        optimize = optimize if optimize else OptimizeOptions()
        use_frame_pt = optimize.use_frame_pointers(version)
        return (
            self.approval_ast.program_construction(use_frame_pt=use_frame_pt),
            self.clear_state,
            self.contract_construct(),
        )

    def compile_program(
        self,
        *,
        version: int = DEFAULT_TEAL_VERSION,
        assemble_constants: bool = False,
        optimize: Optional[OptimizeOptions] = None,
    ) -> tuple[str, str, sdk_abi.Contract]:
        """
        TODO: Not so sure about the following _DEPRECATION_ anymore !!!!
        DEPRECATED BUT KEPT FOR BACKWARDS COMPATIBILITY. PREFER Router.compile().

        Constructs and compiles approval and clear-state programs from the registered methods and
        bare app calls in the router, and also generates a Contract object to allow client read and call
        the methods easily.

        This method combines `Router._build_program` and :any:`compileTeal`.

        Note that if no methods or bare app call actions have been registered to either the approval
        or clear state programs, then that program will reject all transactions.

        Returns:
            A tuple of three objects.

            * approval_program: compiled approval program string
            * clear_state_program: compiled clear-state program string
            * contract: a Python SDK Contract object to allow clients to make off-chain calls
        """
        input = _RouterCompileInput(
            version=version,
            assemble_constants=assemble_constants,
            optimize=optimize,
        )
        cpb = self._build_impl(input)

        return cpb.approval_teal, cpb.clear_teal, cpb.abi_contract

    def compile(
        self,
        *,
        version: int = DEFAULT_TEAL_VERSION,
        assemble_constants: bool = False,
        optimize: Optional[OptimizeOptions] = None,
        approval_filename: Optional[str] = None,
        clear_filename: Optional[str] = None,
        with_sourcemaps: bool = False,
        pcs_in_sourcemap: bool = False,
        algod_client: Optional[AlgodClient] = None,
        annotate_teal: bool = True,
        annotate_teal_headers: bool = False,
        annotate_teal_concise: bool = True,
        # deprecated:
        _source_inference: bool = True,
        _hybrid_source: bool = True,
    ) -> RouterBundle:
        """
        TODO: out of date comment

        Constructs and compiles approval and clear-state programs from the registered methods and
        bare app calls in the router, and also generates a Contract object to allow client read and call
        the methods easily.

        This method combines :any:`Router._build_program` and :any:`compileTeal`.

        Note that if no methods or bare app call actions have been registered to either the approval
        or clear state programs, then that program will reject all transactions.

        Returns:
            A tuple of three objects.

            * approval_program: compiled approval program string
            * clear_state_program: compiled clear-state program string
            * contract: a Python SDK Contract object to allow clients to make off-chain calls
        """
        approval_filename = approval_filename or f"{self.name}_approval.teal"
        clear_filename = clear_filename or f"{self.name}_clear.teal"

        input = _RouterCompileInput(
            version=version,
            assemble_constants=assemble_constants,
            optimize=optimize,
            with_sourcemap=with_sourcemaps,
            approval_filename=approval_filename,
            clear_filename=clear_filename,
            pcs_in_sourcemap=pcs_in_sourcemap,
            algod_client=algod_client,
            annotate_teal=annotate_teal,
            annotate_teal_headers=annotate_teal_headers,
            annotate_teal_concise=annotate_teal_concise,
            # deprecated:
            source_inference=_source_inference,
            _hybrid_source=_hybrid_source,
        )
        return self._build_impl(input)

    def _build_impl(self, input: _RouterCompileInput) -> RouterBundle:
        ap, csp, contract = self._build_program(
            version=input.version, optimize=input.optimize
        )

        abundle = input.get_compilation(ap).compile(
            with_sourcemap=input.with_sourcemap,
            teal_filename=input.approval_filename,
            pcs_in_sourcemap=input.pcs_in_sourcemap,
            algod_client=input.algod_client,
            annotate_teal=input.annotate_teal,
            annotate_teal_headers=input.annotate_teal_headers,
            annotate_teal_concise=input.annotate_teal_concise,
            # deprecated:
            _source_inference=input.source_inference,
            _hybrid_source=input._hybrid_source,
        )

        csbundle = input.get_compilation(csp).compile(
            with_sourcemap=input.with_sourcemap,
            teal_filename=input.clear_filename,
            pcs_in_sourcemap=input.pcs_in_sourcemap,
            algod_client=input.algod_client,
            annotate_teal=input.annotate_teal,
            annotate_teal_headers=input.annotate_teal_headers,
            annotate_teal_concise=input.annotate_teal_concise,
            # DEPRECATED:
            _source_inference=input.source_inference,
            _hybrid_source=input._hybrid_source,
        )

        return RouterBundle(
            approval_program=ap,
            clear_program=csp,
            abi_contract=contract,
            approval_teal=abundle.teal,
            clear_teal=csbundle.teal,
            approval_sourcemap=abundle.sourcemap,
            clear_sourcemap=csbundle.sourcemap,
            approval_annotated_teal=abundle.annotated_teal,
            clear_annotated_teal=csbundle.annotated_teal,
            input=input,
        )


Router.__module__ = "pyteal"<|MERGE_RESOLUTION|>--- conflicted
+++ resolved
@@ -909,17 +909,8 @@
             if all(oc is None for oc in ocs.values()):
                 call_configs = MethodConfig(no_op=CallConfig.CALL)
             else:
-<<<<<<< HEAD
-
                 def none_to_never(x: None | CallConfig):
                     return CallConfig.NEVER if x is None else x
-=======
-                _no_op = no_op or CallConfig.NEVER
-                _opt_in = opt_in or CallConfig.NEVER
-                _close_out = close_out or CallConfig.NEVER
-                _update_app = update_application or CallConfig.NEVER
-                _delete_app = delete_application or CallConfig.NEVER
->>>>>>> 2b4b2130
 
                 call_configs = MethodConfig(
                     **{k: none_to_never(v) for k, v in ocs.items()}
