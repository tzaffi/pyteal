--- conflicted
+++ resolved
@@ -2224,7 +2224,6 @@
     @pt.ABIReturnSubroutine
     def div(a: pt.abi.Uint64, b: pt.abi.Uint64, *, output: pt.abi.Uint64) -> pt.Expr:
         return output.set(a.get() / b.get())
-<<<<<<< HEAD
 
     meth = router.add_method_handler(div)
     assert meth.method_signature() == "div(uint64,uint64)uint64"
@@ -2331,460 +2330,6 @@
 add_methods_to_router(FIRST_ROUTER)
 
 
-def test_router_app():
-    with pytest.raises(pt.TealInputError) as e:
-        pt.Router("will-error", ON_COMPLETION_ACTIONS).compile_program(
-            version=6, optimize=pt.OptimizeOptions(frame_pointers=True)
-=======
-
-    meth = router.add_method_handler(div)
-    assert meth.method_signature() == "div(uint64,uint64)uint64"
-
-    @pt.ABIReturnSubroutine
-    def mod(a: pt.abi.Uint64, b: pt.abi.Uint64, *, output: pt.abi.Uint64) -> pt.Expr:
-        return output.set(a.get() % b.get())
-
-    meth = router.add_method_handler(mod)
-    assert meth.method_signature() == "mod(uint64,uint64)uint64"
-
-    @pt.ABIReturnSubroutine
-    def all_laid_to_args(
-        _a: pt.abi.Uint64,
-        _b: pt.abi.Uint64,
-        _c: pt.abi.Uint64,
-        _d: pt.abi.Uint64,
-        _e: pt.abi.Uint64,
-        _f: pt.abi.Uint64,
-        _g: pt.abi.Uint64,
-        _h: pt.abi.Uint64,
-        _i: pt.abi.Uint64,
-        _j: pt.abi.Uint64,
-        _k: pt.abi.Uint64,
-        _l: pt.abi.Uint64,
-        _m: pt.abi.Uint64,
-        _n: pt.abi.Uint64,
-        _o: pt.abi.Uint64,
-        _p: pt.abi.Uint64,
-        *,
-        output: pt.abi.Uint64,
-    ):
-        return output.set(
-            _a.get()
-            + _b.get()
-            + _c.get()
-            + _d.get()
-            + _e.get()
-            + _f.get()
-            + _g.get()
-            + _h.get()
-            + _i.get()
-            + _j.get()
-            + _k.get()
-            + _l.get()
-            + _m.get()
-            + _n.get()
-            + _o.get()
-            + _p.get()
->>>>>>> e153eaeb
-        )
-
-    meth = router.add_method_handler(all_laid_to_args)
-    assert (
-        meth.method_signature()
-        == "all_laid_to_args(uint64,uint64,uint64,uint64,uint64,uint64,uint64,uint64,uint64,uint64,uint64,uint64,uint64,uint64,uint64,uint64)uint64"
-    )
-
-<<<<<<< HEAD
-    _router_with_oc = FIRST_ROUTER
-    (
-        actual_ap_with_oc_compiled,
-        actual_csp_with_oc_compiled,
-        _,
-    ) = _router_with_oc.compile_program(version=6)
-
-    expected_ap_with_oc = """#pragma version 6
-txn NumAppArgs
-int 0
-==
-bnz main_l20
-txna ApplicationArgs 0
-method "add(uint64,uint64)uint64"
-==
-bnz main_l19
-txna ApplicationArgs 0
-method "sub(uint64,uint64)uint64"
-==
-bnz main_l18
-txna ApplicationArgs 0
-method "mul(uint64,uint64)uint64"
-==
-bnz main_l17
-txna ApplicationArgs 0
-method "div(uint64,uint64)uint64"
-==
-bnz main_l16
-txna ApplicationArgs 0
-method "mod(uint64,uint64)uint64"
-==
-bnz main_l15
-txna ApplicationArgs 0
-method "all_laid_to_args(uint64,uint64,uint64,uint64,uint64,uint64,uint64,uint64,uint64,uint64,uint64,uint64,uint64,uint64,uint64,uint64)uint64"
-==
-bnz main_l14
-txna ApplicationArgs 0
-method "empty_return_subroutine()void"
-==
-bnz main_l13
-txna ApplicationArgs 0
-method "log_1()uint64"
-==
-bnz main_l12
-txna ApplicationArgs 0
-method "log_creation()string"
-==
-bnz main_l11
-err
-main_l11:
-txn OnCompletion
-int NoOp
-==
-txn ApplicationID
-int 0
-==
-&&
-assert
-callsub logcreation_8
-store 67
-byte 0x151f7c75
-load 67
-concat
-log
-int 1
-return
-main_l12:
-txn OnCompletion
-int NoOp
-==
-txn ApplicationID
-int 0
-!=
-&&
-txn OnCompletion
-int OptIn
-==
-txn ApplicationID
-int 0
-!=
-&&
-||
-assert
-callsub log1_7
-store 65
-byte 0x151f7c75
-load 65
-itob
-concat
-log
-int 1
-return
-main_l13:
-txn OnCompletion
-int NoOp
-==
-txn ApplicationID
-int 0
-!=
-&&
-txn OnCompletion
-int OptIn
-==
-||
-assert
-callsub emptyreturnsubroutine_6
-int 1
-return
-main_l14:
-txn OnCompletion
-int NoOp
-==
-txn ApplicationID
-int 0
-!=
-&&
-assert
-txna ApplicationArgs 1
-btoi
-store 30
-txna ApplicationArgs 2
-btoi
-store 31
-txna ApplicationArgs 3
-btoi
-store 32
-txna ApplicationArgs 4
-btoi
-store 33
-txna ApplicationArgs 5
-btoi
-store 34
-txna ApplicationArgs 6
-btoi
-store 35
-txna ApplicationArgs 7
-btoi
-store 36
-txna ApplicationArgs 8
-btoi
-store 37
-txna ApplicationArgs 9
-btoi
-store 38
-txna ApplicationArgs 10
-btoi
-store 39
-txna ApplicationArgs 11
-btoi
-store 40
-txna ApplicationArgs 12
-btoi
-store 41
-txna ApplicationArgs 13
-btoi
-store 42
-txna ApplicationArgs 14
-btoi
-store 43
-txna ApplicationArgs 15
-store 46
-load 46
-int 0
-extract_uint64
-store 44
-load 46
-int 8
-extract_uint64
-store 45
-load 30
-load 31
-load 32
-load 33
-load 34
-load 35
-load 36
-load 37
-load 38
-load 39
-load 40
-load 41
-load 42
-load 43
-load 44
-load 45
-callsub alllaidtoargs_5
-store 47
-byte 0x151f7c75
-load 47
-itob
-concat
-log
-int 1
-return
-main_l15:
-txn OnCompletion
-int NoOp
-==
-txn ApplicationID
-int 0
-!=
-&&
-assert
-txna ApplicationArgs 1
-btoi
-store 24
-txna ApplicationArgs 2
-btoi
-store 25
-load 24
-load 25
-callsub mod_4
-store 26
-byte 0x151f7c75
-load 26
-itob
-concat
-log
-int 1
-return
-main_l16:
-txn OnCompletion
-int NoOp
-==
-txn ApplicationID
-int 0
-!=
-&&
-assert
-txna ApplicationArgs 1
-btoi
-store 18
-txna ApplicationArgs 2
-btoi
-store 19
-load 18
-load 19
-callsub div_3
-store 20
-byte 0x151f7c75
-load 20
-itob
-concat
-log
-int 1
-return
-main_l17:
-txn OnCompletion
-int NoOp
-==
-txn ApplicationID
-int 0
-!=
-&&
-assert
-txna ApplicationArgs 1
-btoi
-store 12
-txna ApplicationArgs 2
-btoi
-store 13
-load 12
-load 13
-callsub mul_2
-store 14
-byte 0x151f7c75
-load 14
-itob
-concat
-log
-int 1
-return
-main_l18:
-txn OnCompletion
-int NoOp
-==
-txn ApplicationID
-int 0
-!=
-&&
-assert
-txna ApplicationArgs 1
-btoi
-store 6
-txna ApplicationArgs 2
-btoi
-store 7
-load 6
-load 7
-callsub sub_1
-store 8
-byte 0x151f7c75
-load 8
-itob
-concat
-log
-int 1
-return
-main_l19:
-txn OnCompletion
-int NoOp
-==
-txn ApplicationID
-int 0
-!=
-&&
-assert
-txna ApplicationArgs 1
-btoi
-store 0
-txna ApplicationArgs 2
-btoi
-store 1
-load 0
-load 1
-callsub add_0
-store 2
-byte 0x151f7c75
-load 2
-itob
-concat
-log
-int 1
-return
-main_l20:
-txn OnCompletion
-int OptIn
-==
-bnz main_l22
-err
-main_l22:
-txn ApplicationID
-int 0
-!=
-assert
-byte "optin call"
-log
-int 1
-return
-=======
-    @pt.ABIReturnSubroutine
-    def empty_return_subroutine() -> pt.Expr:
-        return pt.Log(pt.Bytes("appear in both approval and clear state"))
-
-    meth = router.add_method_handler(
-        empty_return_subroutine,
-        method_config=pt.MethodConfig(
-            no_op=pt.CallConfig.CALL,
-            opt_in=pt.CallConfig.ALL,
-        ),
-    )
-    assert meth.method_signature() == "empty_return_subroutine()void"
->>>>>>> e153eaeb
-
-    @pt.ABIReturnSubroutine
-    def log_1(*, output: pt.abi.Uint64) -> pt.Expr:
-        return output.set(1)
-
-    meth = router.add_method_handler(
-        log_1,
-        method_config=pt.MethodConfig(
-            no_op=pt.CallConfig.CALL,
-            opt_in=pt.CallConfig.CALL,
-        ),
-    )
-
-    assert meth.method_signature() == "log_1()uint64"
-
-    @pt.ABIReturnSubroutine
-    def log_creation(*, output: pt.abi.String) -> pt.Expr:
-        return output.set("logging creation")
-
-    meth = router.add_method_handler(
-        log_creation, method_config=pt.MethodConfig(no_op=pt.CallConfig.CREATE)
-    )
-    assert meth.method_signature() == "log_creation()string"
-
-
-ON_COMPLETION_ACTIONS = pt.BareCallActions(
-    opt_in=pt.OnCompleteAction.call_only(pt.Log(pt.Bytes("optin call"))),
-)
-
-FIRST_ROUTER = pt.Router(
-    "ASimpleQuestionablyRobustContract",
-    ON_COMPLETION_ACTIONS,
-    clear_state=pt.Approve(),
-)
-add_methods_to_router(FIRST_ROUTER)
-
-
 def router_app_tester() -> tuple[list[pt.Router], dict[str, str]]:
     routers = []
     sources = {}
@@ -2838,990 +2383,9 @@
         "yetAnotherContractConstructedFromRouter", clear_state=pt.Approve()
     )
     add_methods_to_router(_router_without_oc)
-<<<<<<< HEAD
-    (
-        actual_ap_without_oc_compiled,
-        actual_csp_without_oc_compiled,
-        _,
-    ) = _router_without_oc.compile_program(version=6)
-    expected_ap_without_oc = """#pragma version 6
-txna ApplicationArgs 0
-method "add(uint64,uint64)uint64"
-==
-bnz main_l18
-txna ApplicationArgs 0
-method "sub(uint64,uint64)uint64"
-==
-bnz main_l17
-txna ApplicationArgs 0
-method "mul(uint64,uint64)uint64"
-==
-bnz main_l16
-txna ApplicationArgs 0
-method "div(uint64,uint64)uint64"
-==
-bnz main_l15
-txna ApplicationArgs 0
-method "mod(uint64,uint64)uint64"
-==
-bnz main_l14
-txna ApplicationArgs 0
-method "all_laid_to_args(uint64,uint64,uint64,uint64,uint64,uint64,uint64,uint64,uint64,uint64,uint64,uint64,uint64,uint64,uint64,uint64)uint64"
-==
-bnz main_l13
-txna ApplicationArgs 0
-method "empty_return_subroutine()void"
-==
-bnz main_l12
-txna ApplicationArgs 0
-method "log_1()uint64"
-==
-bnz main_l11
-txna ApplicationArgs 0
-method "log_creation()string"
-==
-bnz main_l10
-err
-main_l10:
-txn OnCompletion
-int NoOp
-==
-txn ApplicationID
-int 0
-==
-&&
-assert
-callsub logcreation_8
-store 67
-byte 0x151f7c75
-load 67
-concat
-log
-int 1
-return
-main_l11:
-txn OnCompletion
-int NoOp
-==
-txn ApplicationID
-int 0
-!=
-&&
-txn OnCompletion
-int OptIn
-==
-txn ApplicationID
-int 0
-!=
-&&
-||
-assert
-callsub log1_7
-store 65
-byte 0x151f7c75
-load 65
-itob
-concat
-log
-int 1
-return
-main_l12:
-txn OnCompletion
-int NoOp
-==
-txn ApplicationID
-int 0
-!=
-&&
-txn OnCompletion
-int OptIn
-==
-||
-assert
-callsub emptyreturnsubroutine_6
-int 1
-return
-main_l13:
-txn OnCompletion
-int NoOp
-==
-txn ApplicationID
-int 0
-!=
-&&
-assert
-txna ApplicationArgs 1
-btoi
-store 30
-txna ApplicationArgs 2
-btoi
-store 31
-txna ApplicationArgs 3
-btoi
-store 32
-txna ApplicationArgs 4
-btoi
-store 33
-txna ApplicationArgs 5
-btoi
-store 34
-txna ApplicationArgs 6
-btoi
-store 35
-txna ApplicationArgs 7
-btoi
-store 36
-txna ApplicationArgs 8
-btoi
-store 37
-txna ApplicationArgs 9
-btoi
-store 38
-txna ApplicationArgs 10
-btoi
-store 39
-txna ApplicationArgs 11
-btoi
-store 40
-txna ApplicationArgs 12
-btoi
-store 41
-txna ApplicationArgs 13
-btoi
-store 42
-txna ApplicationArgs 14
-btoi
-store 43
-txna ApplicationArgs 15
-store 46
-load 46
-int 0
-extract_uint64
-store 44
-load 46
-int 8
-extract_uint64
-store 45
-load 30
-load 31
-load 32
-load 33
-load 34
-load 35
-load 36
-load 37
-load 38
-load 39
-load 40
-load 41
-load 42
-load 43
-load 44
-load 45
-callsub alllaidtoargs_5
-store 47
-byte 0x151f7c75
-load 47
-itob
-concat
-log
-int 1
-return
-main_l14:
-txn OnCompletion
-int NoOp
-==
-txn ApplicationID
-int 0
-!=
-&&
-assert
-txna ApplicationArgs 1
-btoi
-store 24
-txna ApplicationArgs 2
-btoi
-store 25
-load 24
-load 25
-callsub mod_4
-store 26
-byte 0x151f7c75
-load 26
-itob
-concat
-log
-int 1
-return
-main_l15:
-txn OnCompletion
-int NoOp
-==
-txn ApplicationID
-int 0
-!=
-&&
-assert
-txna ApplicationArgs 1
-btoi
-store 18
-txna ApplicationArgs 2
-btoi
-store 19
-load 18
-load 19
-callsub div_3
-store 20
-byte 0x151f7c75
-load 20
-itob
-concat
-log
-int 1
-return
-main_l16:
-txn OnCompletion
-int NoOp
-==
-txn ApplicationID
-int 0
-!=
-&&
-assert
-txna ApplicationArgs 1
-btoi
-store 12
-txna ApplicationArgs 2
-btoi
-store 13
-load 12
-load 13
-callsub mul_2
-store 14
-byte 0x151f7c75
-load 14
-itob
-concat
-log
-int 1
-return
-main_l17:
-txn OnCompletion
-int NoOp
-==
-txn ApplicationID
-int 0
-!=
-&&
-assert
-txna ApplicationArgs 1
-btoi
-store 6
-txna ApplicationArgs 2
-btoi
-store 7
-load 6
-load 7
-callsub sub_1
-store 8
-byte 0x151f7c75
-load 8
-itob
-concat
-log
-int 1
-return
-main_l18:
-txn OnCompletion
-int NoOp
-==
-txn ApplicationID
-int 0
-!=
-&&
-assert
-txna ApplicationArgs 1
-btoi
-store 0
-txna ApplicationArgs 2
-btoi
-store 1
-load 0
-load 1
-callsub add_0
-store 2
-byte 0x151f7c75
-load 2
-itob
-concat
-log
-int 1
-return
-
-// add
-add_0:
-store 4
-store 3
-load 3
-load 4
-+
-store 5
-load 5
-retsub
-
-// sub
-sub_1:
-store 10
-store 9
-load 9
-load 10
--
-store 11
-load 11
-retsub
-
-// mul
-mul_2:
-store 16
-store 15
-load 15
-load 16
-*
-store 17
-load 17
-retsub
-
-// div
-div_3:
-store 22
-store 21
-load 21
-load 22
-/
-store 23
-load 23
-retsub
-
-// mod
-mod_4:
-store 28
-store 27
-load 27
-load 28
-%
-store 29
-load 29
-retsub
-
-// all_laid_to_args
-alllaidtoargs_5:
-store 63
-store 62
-store 61
-store 60
-store 59
-store 58
-store 57
-store 56
-store 55
-store 54
-store 53
-store 52
-store 51
-store 50
-store 49
-store 48
-load 48
-load 49
-+
-load 50
-+
-load 51
-+
-load 52
-+
-load 53
-+
-load 54
-+
-load 55
-+
-load 56
-+
-load 57
-+
-load 58
-+
-load 59
-+
-load 60
-+
-load 61
-+
-load 62
-+
-load 63
-+
-store 64
-load 64
-retsub
-
-// empty_return_subroutine
-emptyreturnsubroutine_6:
-byte "appear in both approval and clear state"
-log
-retsub
-
-// log_1
-log1_7:
-int 1
-store 66
-load 66
-retsub
-
-// log_creation
-logcreation_8:
-byte 0x00106c6f6767696e67206372656174696f6e
-store 68
-load 68
-retsub""".strip()
-    assert actual_ap_without_oc_compiled == expected_ap_without_oc
-
-    expected_csp_without_oc = """#pragma version 6
-int 1
-return""".strip()
-    assert actual_csp_without_oc_compiled == expected_csp_without_oc
-
-    _router_with_oc = pt.Router(
-        "QuestionableRouterGenerateCodeWithFramePointer",
-        ON_COMPLETION_ACTIONS,
-        clear_state=pt.Approve(),
-    )
-    add_methods_to_router(_router_with_oc)
-    (
-        actual_ap_with_oc_compiled,
-        actual_csp_with_oc_compiled,
-        _,
-    ) = _router_with_oc.compile_program(version=8)
-
-    expected_ap_with_oc = """#pragma version 8
-txn NumAppArgs
-int 0
-==
-bnz main_l20
-txna ApplicationArgs 0
-method "add(uint64,uint64)uint64"
-==
-bnz main_l19
-txna ApplicationArgs 0
-method "sub(uint64,uint64)uint64"
-==
-bnz main_l18
-txna ApplicationArgs 0
-method "mul(uint64,uint64)uint64"
-==
-bnz main_l17
-txna ApplicationArgs 0
-method "div(uint64,uint64)uint64"
-==
-bnz main_l16
-txna ApplicationArgs 0
-method "mod(uint64,uint64)uint64"
-==
-bnz main_l15
-txna ApplicationArgs 0
-method "all_laid_to_args(uint64,uint64,uint64,uint64,uint64,uint64,uint64,uint64,uint64,uint64,uint64,uint64,uint64,uint64,uint64,uint64)uint64"
-==
-bnz main_l14
-txna ApplicationArgs 0
-method "empty_return_subroutine()void"
-==
-bnz main_l13
-txna ApplicationArgs 0
-method "log_1()uint64"
-==
-bnz main_l12
-txna ApplicationArgs 0
-method "log_creation()string"
-==
-bnz main_l11
-err
-main_l11:
-txn OnCompletion
-int NoOp
-==
-txn ApplicationID
-int 0
-==
-&&
-assert
-callsub logcreationcaster_17
-int 1
-return
-main_l12:
-txn OnCompletion
-int NoOp
-==
-txn ApplicationID
-int 0
-!=
-&&
-txn OnCompletion
-int OptIn
-==
-txn ApplicationID
-int 0
-!=
-&&
-||
-assert
-callsub log1caster_16
-int 1
-return
-main_l13:
-txn OnCompletion
-int NoOp
-==
-txn ApplicationID
-int 0
-!=
-&&
-txn OnCompletion
-int OptIn
-==
-||
-assert
-callsub emptyreturnsubroutinecaster_15
-int 1
-return
-main_l14:
-txn OnCompletion
-int NoOp
-==
-txn ApplicationID
-int 0
-!=
-&&
-assert
-callsub alllaidtoargscaster_14
-int 1
-return
-main_l15:
-txn OnCompletion
-int NoOp
-==
-txn ApplicationID
-int 0
-!=
-&&
-assert
-callsub modcaster_13
-int 1
-return
-main_l16:
-txn OnCompletion
-int NoOp
-==
-txn ApplicationID
-int 0
-!=
-&&
-assert
-callsub divcaster_12
-int 1
-return
-main_l17:
-txn OnCompletion
-int NoOp
-==
-txn ApplicationID
-int 0
-!=
-&&
-assert
-callsub mulcaster_11
-int 1
-return
-main_l18:
-txn OnCompletion
-int NoOp
-==
-txn ApplicationID
-int 0
-!=
-&&
-assert
-callsub subcaster_10
-int 1
-return
-main_l19:
-txn OnCompletion
-int NoOp
-==
-txn ApplicationID
-int 0
-!=
-&&
-assert
-callsub addcaster_9
-int 1
-return
-main_l20:
-txn OnCompletion
-int OptIn
-==
-bnz main_l22
-err
-main_l22:
-txn ApplicationID
-int 0
-!=
-assert
-byte "optin call"
-log
-int 1
-return
-
-// add
-add_0:
-proto 2 1
-int 0
-frame_dig -2
-frame_dig -1
-+
-frame_bury 0
-retsub
-
-// sub
-sub_1:
-proto 2 1
-int 0
-frame_dig -2
-frame_dig -1
--
-frame_bury 0
-retsub
-
-// mul
-mul_2:
-proto 2 1
-int 0
-frame_dig -2
-frame_dig -1
-*
-frame_bury 0
-retsub
-
-// div
-div_3:
-proto 2 1
-int 0
-frame_dig -2
-frame_dig -1
-/
-frame_bury 0
-retsub
-
-// mod
-mod_4:
-proto 2 1
-int 0
-frame_dig -2
-frame_dig -1
-%
-frame_bury 0
-retsub
-
-// all_laid_to_args
-alllaidtoargs_5:
-proto 16 1
-int 0
-frame_dig -16
-frame_dig -15
-+
-frame_dig -14
-+
-frame_dig -13
-+
-frame_dig -12
-+
-frame_dig -11
-+
-frame_dig -10
-+
-frame_dig -9
-+
-frame_dig -8
-+
-frame_dig -7
-+
-frame_dig -6
-+
-frame_dig -5
-+
-frame_dig -4
-+
-frame_dig -3
-+
-frame_dig -2
-+
-frame_dig -1
-+
-frame_bury 0
-retsub
-
-// empty_return_subroutine
-emptyreturnsubroutine_6:
-proto 0 0
-byte "appear in both approval and clear state"
-log
-retsub
-
-// log_1
-log1_7:
-proto 0 1
-int 0
-int 1
-frame_bury 0
-retsub
-
-// log_creation
-logcreation_8:
-proto 0 1
-byte ""
-byte 0x00106c6f6767696e67206372656174696f6e
-frame_bury 0
-retsub
-
-// add_caster
-addcaster_9:
-proto 0 0
-int 0
-dupn 2
-txna ApplicationArgs 1
-btoi
-frame_bury 1
-txna ApplicationArgs 2
-btoi
-frame_bury 2
-frame_dig 1
-frame_dig 2
-callsub add_0
-frame_bury 0
-byte 0x151f7c75
-frame_dig 0
-itob
-concat
-log
-retsub
-
-// sub_caster
-subcaster_10:
-proto 0 0
-int 0
-dupn 2
-txna ApplicationArgs 1
-btoi
-frame_bury 1
-txna ApplicationArgs 2
-btoi
-frame_bury 2
-frame_dig 1
-frame_dig 2
-callsub sub_1
-frame_bury 0
-byte 0x151f7c75
-frame_dig 0
-itob
-concat
-log
-retsub
-
-// mul_caster
-mulcaster_11:
-proto 0 0
-int 0
-dupn 2
-txna ApplicationArgs 1
-btoi
-frame_bury 1
-txna ApplicationArgs 2
-btoi
-frame_bury 2
-frame_dig 1
-frame_dig 2
-callsub mul_2
-frame_bury 0
-byte 0x151f7c75
-frame_dig 0
-itob
-concat
-log
-retsub
-
-// div_caster
-divcaster_12:
-proto 0 0
-int 0
-dupn 2
-txna ApplicationArgs 1
-btoi
-frame_bury 1
-txna ApplicationArgs 2
-btoi
-frame_bury 2
-frame_dig 1
-frame_dig 2
-callsub div_3
-frame_bury 0
-byte 0x151f7c75
-frame_dig 0
-itob
-concat
-log
-retsub
-
-// mod_caster
-modcaster_13:
-proto 0 0
-int 0
-dupn 2
-txna ApplicationArgs 1
-btoi
-frame_bury 1
-txna ApplicationArgs 2
-btoi
-frame_bury 2
-frame_dig 1
-frame_dig 2
-callsub mod_4
-frame_bury 0
-byte 0x151f7c75
-frame_dig 0
-itob
-concat
-log
-retsub
-
-// all_laid_to_args_caster
-alllaidtoargscaster_14:
-proto 0 0
-int 0
-dupn 16
-byte ""
-txna ApplicationArgs 1
-btoi
-frame_bury 1
-txna ApplicationArgs 2
-btoi
-frame_bury 2
-txna ApplicationArgs 3
-btoi
-frame_bury 3
-txna ApplicationArgs 4
-btoi
-frame_bury 4
-txna ApplicationArgs 5
-btoi
-frame_bury 5
-txna ApplicationArgs 6
-btoi
-frame_bury 6
-txna ApplicationArgs 7
-btoi
-frame_bury 7
-txna ApplicationArgs 8
-btoi
-frame_bury 8
-txna ApplicationArgs 9
-btoi
-frame_bury 9
-txna ApplicationArgs 10
-btoi
-frame_bury 10
-txna ApplicationArgs 11
-btoi
-frame_bury 11
-txna ApplicationArgs 12
-btoi
-frame_bury 12
-txna ApplicationArgs 13
-btoi
-frame_bury 13
-txna ApplicationArgs 14
-btoi
-frame_bury 14
-txna ApplicationArgs 15
-frame_bury 17
-frame_dig 17
-int 0
-extract_uint64
-frame_bury 15
-frame_dig 17
-int 8
-extract_uint64
-frame_bury 16
-frame_dig 1
-frame_dig 2
-frame_dig 3
-frame_dig 4
-frame_dig 5
-frame_dig 6
-frame_dig 7
-frame_dig 8
-frame_dig 9
-frame_dig 10
-frame_dig 11
-frame_dig 12
-frame_dig 13
-frame_dig 14
-frame_dig 15
-frame_dig 16
-callsub alllaidtoargs_5
-frame_bury 0
-byte 0x151f7c75
-frame_dig 0
-itob
-concat
-log
-retsub
-
-// empty_return_subroutine_caster
-emptyreturnsubroutinecaster_15:
-proto 0 0
-callsub emptyreturnsubroutine_6
-retsub
-
-// log_1_caster
-log1caster_16:
-proto 0 0
-int 0
-callsub log1_7
-frame_bury 0
-byte 0x151f7c75
-frame_dig 0
-itob
-concat
-log
-retsub
-
-// log_creation_caster
-logcreationcaster_17:
-proto 0 0
-byte ""
-callsub logcreation_8
-frame_bury 0
-byte 0x151f7c75
-frame_dig 0
-concat
-log
-retsub""".strip()
-    assert actual_ap_with_oc_compiled == expected_ap_with_oc
-=======
     router_compilarison(
         _router_without_oc, 6, "yacc_approval_v6.teal", "yacc_clear_v6.teal", "yacc"
     )
->>>>>>> e153eaeb
 
     # QUESTIONABLE FP V8:
     _router_with_oc = pt.Router(
