--- conflicted
+++ resolved
@@ -76,7 +76,6 @@
 
 algod-stop:
 	docker compose stop algod
-<<<<<<< HEAD
 
 test-integ-async:
 	pytest -n auto --durations=10 -sv tests/integration -m "not serial"
@@ -84,11 +83,6 @@
 # Run tests w/ @pytest.mark.serial under ~/tests/integration each in its own proc:
 test-integ-sync:
 	find tests/integration -name '*_test.py' | sort | xargs -t -I {} pytest --suppress-no-test-exit-code --dist=no --durations=10 {} -m serial
-=======
-integration-run:
-	pytest -n $(NUM_PROCS) --durations=10 -sv tests/integration -m "not serial"
-	pytest --durations=10 -sv tests/integration -m serial
->>>>>>> e153eaeb
 
 test-integration: test-integ-async test-integ-sync
 
