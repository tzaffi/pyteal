--- conflicted
+++ resolved
@@ -32,11 +32,7 @@
 int 0
 dupn 33
 byte ""
-<<<<<<< HEAD
-dupn 1
-=======
 dup
->>>>>>> 16ba29be
 frame_dig -1
 int 1
 int 0
@@ -495,11 +491,7 @@
 int 0
 dupn 11
 byte ""
-<<<<<<< HEAD
-dupn 1
-=======
 dup
->>>>>>> 16ba29be
 int 0
 frame_dig -1
 int 32
@@ -655,15 +647,9 @@
 byte ""
 dupn 2
 int 0
-<<<<<<< HEAD
-dupn 1
-byte ""
-dupn 1
-=======
 dup
 byte ""
 dup
->>>>>>> 16ba29be
 frame_dig -1
 callsub arraycomplement_2
 frame_bury 1
