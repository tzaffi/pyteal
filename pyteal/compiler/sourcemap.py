--- conflicted
+++ resolved
@@ -1229,9 +1229,6 @@
         return tabulate(rows, **calling_kwargs)
 
     def annotated_teal(self, omit_headers: bool = True, concise: bool = True) -> str:
-<<<<<<< HEAD
-        if not self._built:
-=======
         """
         Helper function that hardcodes various tabulate parameters to produce a
         reasonably formatted annotated teal output.
@@ -1243,7 +1240,6 @@
         In such cases, you should use the original accompanying Teal compilation.
         """
         if not self._built():
->>>>>>> 601d9a2d
             raise ValueError(
                 "not ready for annotated_teal() because build() has yet to be called"
             )
