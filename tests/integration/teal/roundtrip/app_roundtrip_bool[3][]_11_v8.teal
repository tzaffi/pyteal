--- conflicted
+++ resolved
@@ -29,11 +29,7 @@
 int 0
 dupn 4
 byte ""
-<<<<<<< HEAD
-dupn 1
-=======
 dup
->>>>>>> 16ba29be
 frame_dig -1
 int 0
 getbit
@@ -76,11 +72,7 @@
 int 0
 dupn 12
 byte ""
-<<<<<<< HEAD
-dupn 1
-=======
 dup
->>>>>>> 16ba29be
 int 0
 frame_dig -1
 int 1
@@ -250,15 +242,9 @@
 byte ""
 dupn 2
 int 0
-<<<<<<< HEAD
-dupn 1
-byte ""
-dupn 1
-=======
 dup
 byte ""
 dup
->>>>>>> 16ba29be
 frame_dig -1
 callsub arraycomplement_2
 frame_bury 1
