# Unreleased

## Added

* Improved error handling for tuple type mismatch: added information on position and expected type. ([#655](https://github.com/algorand/pyteal/pull/655))
<<<<<<< HEAD
* Added frame pointer support for router. ([#600](https://github.com/algorand/pyteal/pull/600))
 * NOTE: a backwards incompatable change was imposed in this PR: previous `build_program` method in `Router` was exported and public, now this method is hidden. Use `compile_program` only.
=======
* Added an `asdict()` method to `ast.router.BareCallActions`. ([#656](https://github.com/algorand/pyteal/pull/656))
>>>>>>> 76347f2b

## Fixed

## Changed

# v0.22.0

## Changed
* Improved Router clear state program generation. ([#636](https://github.com/algorand/pyteal/pull/636))
  * NOTE: a backwards incompatable change was imposed in this PR: previous Clear State Program (CSP) can be constructed in router by registering ABI methods or bare app calls, now one has to use `clear_state` argument in `Router.__init__` to construct the CSP.

# v0.21.0

## Added
* Added frame pointer support for subroutine arguments, replacing the previous usage of scratch. ([#562](https://github.com/algorand/pyteal/pull/562))
* Added frame pointer support for local ABI variables in subroutine. ([#606](https://github.com/algorand/pyteal/pull/606))
* Added `frame_pointers` property in `OptimizeOptions` to optimize away scratch slots during subroutine calls. This defaults to frame pointer usage when not specified for AVM version 8+. ([#613](https://github.com/algorand/pyteal/pull/613))

## Fixed
* Allowing the `MethodCall` and `ExecuteMethodCall` to be passed `None` as app_id argument in the case of an app create transaction ([#592](https://github.com/algorand/pyteal/pull/592))
* No longer accidentally include additional package folders in release ([#610](https://github.com/algorand/pyteal/pull/610), [#614](https://github.com/algorand/pyteal/pull/614))
* Fixed mistakes in docs ([#612](https://github.com/algorand/pyteal/pull/612), [#625](https://github.com/algorand/pyteal/pull/625), [#627](https://github.com/algorand/pyteal/pull/627))

## Changed
* Introducing `AbstractVar` to abstract value access: store, load, and stack type. ([#584](https://github.com/algorand/pyteal/pull/584))
  * NOTE: a backwards incompatable change was imposed in this PR: previous ABI value's public member `stored_value` with type `ScratchVar`, is now changed to protected member `_stored_value` with type `AbstractVar`.
* Starting with program version 9, when `scratch_slots` flag isn't provided to `OptimizeOptions`, default to optimizing. For versions 8 and earlier the default is and remains to _not_ optimize. ([#613](https://github.com/algorand/pyteal/pull/613))
* Replaced the usage of `typing.NamedTuple` with `dataclass` for `class OpType` in the **ir** package in order to avoid [a regression coming in Python 3.11.1](https://github.com/python/cpython/issues/100098). ([#615](https://github.com/algorand/pyteal/pull/615))
* Upgrade mypy to v0.991. ([#618](https://github.com/algorand/pyteal/pull/618))
* Upgrade py-algorand-sdk to v2.0.0. ([#626](https://github.com/algorand/pyteal/pull/626))

# 0.20.1

## Added
* adding program page related ops ([#412](https://github.com/algorand/pyteal/pull/412))
* Add Replace ([#413](https://github.com/algorand/pyteal/pull/413))
* Add Block ([#415](https://github.com/algorand/pyteal/pull/415))
* Add JsonRef ([#417](https://github.com/algorand/pyteal/pull/417))
* Add Base64Decode ([#418](https://github.com/algorand/pyteal/pull/418))
* Support Secp256r1 curve ([#423](https://github.com/algorand/pyteal/pull/423))
* Add VrfVerify ([#419](https://github.com/algorand/pyteal/pull/419))
* Add Sha3_256 ([#425](https://github.com/algorand/pyteal/pull/425))
* Support FirstValidTime transaction field ([#424](https://github.com/algorand/pyteal/pull/424))
* Add Ed25519Verify_Bare ([#426](https://github.com/algorand/pyteal/pull/426))
* AVM Boxes Ops in Pyteal ([#438](https://github.com/algorand/pyteal/pull/438))
* Support new AVM 8 account parameters ([#555](https://github.com/algorand/pyteal/pull/555))

## Changed
* Changes to avm8 docs ([#546](https://github.com/algorand/pyteal/pull/546))

# 0.19.0

## Added
* Added option to `OpUp` utility to allow specification of source for fees ([#566](https://github.com/algorand/pyteal/pull/566))

## Fixed
* Erroring on constructing an odd length hex string. ([#539](https://github.com/algorand/pyteal/pull/539))
* Incorrect behavior when overriding a method name ([#550](https://github.com/algorand/pyteal/pull/550))
* Add missing `abi.NamedTupleTypeSpec` equality override, such that equality holds only when `instance_class` and `value_type_specs` match. ([#540](https://github.com/algorand/pyteal/pull/540))
* Prohibited instantiating `abi.NamedTuple` from inheriting subclasses of `abi.NamedTuple`, for fields in subclasses are not inherited. ([#540](https://github.com/algorand/pyteal/pull/540))
* Fixed bug in app arg tupling and detupling when a Txn argument is present ([#577](https://github.com/algorand/pyteal/pull/577))

## Changed
* Subroutines that take ABI type of Transaction now allow any Transaction type to be passed. ([#531](https://github.com/algorand/pyteal/pull/531))
* Relaxing exact type check in `InnerTxnFieldExpr.MethodCall` by applying `abi.type_spec_is_assignable_to`. ([#561](https://github.com/algorand/pyteal/pull/561))

# 0.18.1

## Fixed
* ABI methods without a docstring now have their arguments in the output Contract object. ([#524](https://github.com/algorand/pyteal/pull/524))

# 0.18.0

## Added

* ABI Methods will now parse the docstring for the method and set the description for any parameters that are described. ([#518](https://github.com/algorand/pyteal/pull/518))
  * Note: the docstring must adhere to one of google, rst, numpy , or epy formatting styles.

## Fixed
* Subroutines annotated with a `TupleX` class are now invoked with an instance of that exact class, instead of the more general `Tuple` class ([#519](https://github.com/algorand/pyteal/pull/519))

# 0.17.0

## Added
* Static and Dynamic Byte Array convenience classes ([#500](https://github.com/algorand/pyteal/pull/500), [#514](https://github.com/algorand/pyteal/pull/514))
* Add the ability to insert comments in TEAL source file with the `Comment` method ([#410](https://github.com/algorand/pyteal/pull/410))
* Add a `comment` keyword argument to the Assert expression that will place the comment immediately above the `assert` op in the resulting TEAL ([#510](https://github.com/algorand/pyteal/pull/510))

## Fixed
* Fix AST duplication bug in `String.set` when called with an `Expr` argument ([#508](https://github.com/algorand/pyteal/pull/508))

# 0.16.0

## Added
* Add the ability to pass foreign reference arrays directly into inner transactions ([#384](https://github.com/algorand/pyteal/pull/384))

* NamedTuple Implementation ([#473](https://github.com/algorand/pyteal/pull/473))

* ExecuteMethodCall helper ([#501](https://github.com/algorand/pyteal/pull/501))

## Fixed

* CI: Fail readthedocs build on warning ([#478](https://github.com/algorand/pyteal/pull/478))

* Windows Compatibility ([#499](https://github.com/algorand/pyteal/pull/499))

## Changed
* Update `Block` docs to match spec change ([#503](https://github.com/algorand/pyteal/pull/503))

# 0.15.0

## Added
* Support AVM 7 updates:
  * New opcodes:
    * `base64_decode` ([#418](https://github.com/algorand/pyteal/pull/418))
    * `block` ([#415](https://github.com/algorand/pyteal/pull/415))
    * `ed25519verify_bare` ([#426](https://github.com/algorand/pyteal/pull/426))
    * `json_ref` ([#417](https://github.com/algorand/pyteal/pull/417))
    * `replace2`, `replace3` ([#413](https://github.com/algorand/pyteal/pull/413))
    * `sha3_256` ([#425](https://github.com/algorand/pyteal/pull/425))
    * `vrf_verify` ([#419](https://github.com/algorand/pyteal/pull/419))
  * `Secp256r1` curve for ECDSA opcodes ([#423](https://github.com/algorand/pyteal/pull/423))
  * Program page transaction field access ([#412](https://github.com/algorand/pyteal/pull/412))

# 0.14.0

## Added
* Add [ARC-0004](https://github.com/algorandfoundation/ARCs/blob/main/ARCs/arc-0004.md) support for building and calling Apps.  See user guide for a walkthrough of capabilities and limitations ([#264](https://github.com/algorand/pyteal/pull/264)).
* Introduce ABI Router to simplify ARC-0004 App construction and JSON descriptor generation.  See user guide for a walkthrough ([#170](https://github.com/algorand/pyteal/pull/170)).
* Support declaring PyTeal version compatibility with a new pragma directive ([#429](https://github.com/algorand/pyteal/pull/429)).
* Add `Execute` method to simplify inner transaction creation and submission ([#444](https://github.com/algorand/pyteal/pull/444)).
* Add `py.typed` marker to allow downstream use of mypy with PyTeal ([#465](https://github.com/algorand/pyteal/pull/465)).

## Fixed
* Fix misspelled function names (`localNumUint`, `globalNumUint`) and corresponding internal field references ([#431](https://github.com/algorand/pyteal/pull/431)).
* Fix stale user guide references ([#359](https://github.com/algorand/pyteal/pull/359)).

## Changed
* Make PyTeal stack traces easier to debug ([#371](https://github.com/algorand/pyteal/pull/371)).
* Streamline multi-expression clause construction ([#442](https://github.com/algorand/pyteal/pull/442)).

# 0.13.0

## Added
* Add opcode support for ECDSA verify, decompress, and recover ([#307](https://github.com/algorand/pyteal/pull/307)).

## Fixed
* Fix bug where `Continue` skips `While` condition check ([#332](https://github.com/algorand/pyteal/pull/332)).
* Fix `If` construction using builder syntax ([#329](https://github.com/algorand/pyteal/pull/329)).

## Changed
* Correct multiple doc typos ([#324](https://github.com/algorand/pyteal/pull/324), [#330](https://github.com/algorand/pyteal/pull/330)).

# 0.12.1

## Fixed
* Resolve PyPi upload issue introduced in v0.12.0 ([#317](https://github.com/algorand/pyteal/pull/317)).

# 0.12.0

## Added
* Introduce a utility for increasing opcode budget referred to as OpUp ([#274](https://github.com/algorand/pyteal/pull/274)).
* Introduce dryrun testing facilities referred to as blackbox testing ([#249](https://github.com/algorand/pyteal/pull/249)). 

## Changed
* Make various user guide updates/corrections ([#291](https://github.com/algorand/pyteal/pull/291), [#295](https://github.com/algorand/pyteal/pull/295), [#301](https://github.com/algorand/pyteal/pull/301)).
* Install flake8 linter ([#273](https://github.com/algorand/pyteal/pull/273), [#283](https://github.com/algorand/pyteal/pull/283)).

# 0.11.1

## Fixed
* Fix readthedocs build issue introduced in v0.11.0 ([#276](https://github.com/algorand/pyteal/pull/276), [#279](https://github.com/algorand/pyteal/pull/279)).

# 0.11.0

## Added
* Introduce optional compiler optimization to remove redundant sequential `ScratchSlot` store/load invocations ([#247](https://github.com/algorand/pyteal/pull/247)).  The optimization is disabled by default.
* Expose `DynamicScratchVar` to reference arbitrary `ScratchVar` instances ([#198](https://github.com/algorand/pyteal/pull/198)). 

## Changed
* Bump minimum supported Python version to v3.10 ([#269](https://github.com/algorand/pyteal/pull/269)).
* Add `@Subroutine` support for `ScratchVar` parameters ([#198](https://github.com/algorand/pyteal/pull/198)).
* Make minor doc updates ([#248](https://github.com/algorand/pyteal/pull/248)) and ([#265](https://github.com/algorand/pyteal/pull/265)).
* Remove outdated Jupyter notebook demo ([#268](https://github.com/algorand/pyteal/pull/268)).
* Fix docs warning about multiple OptimizeOptions targets ([#271](https://github.com/algorand/pyteal/pull/271)).

# 0.10.1

## Fixed
* Fixed a bug which caused incorrect TEAL code to be produced for mutually recursive subroutines
  with different argument counts ([#234](https://github.com/algorand/pyteal/pull/234))
* Minor docs updates ([#211](https://github.com/algorand/pyteal/pull/211), [#210](https://github.com/algorand/pyteal/pull/210), [#229](https://github.com/algorand/pyteal/pull/229))

# 0.10.0

## Added
* Support for new TEAL 6 features:
  * Increase maximum TEAL version ([#146](https://github.com/algorand/pyteal/pull/146))
  * New `Gitxn` expression, inner transaction group creation with `InnerTxnBuilder.Next()`, inner
    transaction array field setting, and allow using dynamic slot IDs with `ImportScratchValue` ([#149](https://github.com/algorand/pyteal/pull/149))
  * New `BytesSqrt` expression ([#163](https://github.com/algorand/pyteal/pull/163))
  * New `Global` fields `opcode_budget`, `caller_app_id`, and `caller_app_address` ([#168](https://github.com/algorand/pyteal/pull/168))
  * New `AccountParam` expressions for getting information about accounts ([#165](https://github.com/algorand/pyteal/pull/165))
  * New `Divw` expression, new transaction fields `last_log` and `state_proof_pk`, and dynamic index
    support for `InnerTxn` array fields ([#174](https://github.com/algorand/pyteal/pull/174))
* Added a new `MethodSignature` expression ([#153](https://github.com/algorand/pyteal/pull/153))
* Added a new `Suffix` expression and optimized existing `Substring` and `Extract` expressions ([#126](https://github.com/algorand/pyteal/pull/126))
* Added the `MultiValue` class as an alternative to `MaybeValue` ([#196](https://github.com/algorand/pyteal/pull/196))

## Fixed
* Various documentation fixes ([#140](https://github.com/algorand/pyteal/pull/140), [#142](https://github.com/algorand/pyteal/pull/142), [#191](https://github.com/algorand/pyteal/pull/191), [#202](https://github.com/algorand/pyteal/pull/202), [#207](https://github.com/algorand/pyteal/pull/207))
* Clearer error messages when non-PyTeal expressions are present ([#151](https://github.com/algorand/pyteal/pull/151))

## Changed
* **WARNING**: Due to code generation improvements, programs compiled with this version will likely
  produce different TEAL code than previous versions, but their functionality will be the same. Be
  aware that even small differences in generated TEAL code will change the address associated with
  escrow LogicSig contracts.
* Optimized constant assembly for small integers ([#128](https://github.com/algorand/pyteal/pull/128))
* Generated TEAL code for subroutines is more human-readable ([#148](https://github.com/algorand/pyteal/pull/148))
* Subroutine argument and return type annotations, if present, **MUST** be `Expr` ([#182](https://github.com/algorand/pyteal/pull/182))
* Transaction field documentation now separates fields by transaction type ([#204](https://github.com/algorand/pyteal/pull/204))
* Added documentation about how to generate the documentation ([#205](https://github.com/algorand/pyteal/pull/205))

# 0.9.1

## Added
* Documentation for exponent operator ([#134](https://github.com/algorand/pyteal/pull/134))
* Documentation for using `Seq` with lists ([#135](https://github.com/algorand/pyteal/pull/135))

## Fixed
* Fixed use of wildcard import in Pylance ([#133](https://github.com/algorand/pyteal/pull/133))

# 0.9.0

## Added
* Support for new TEAL 5 features:
  * `AppParam` expressions ([#107](https://github.com/algorand/pyteal/pull/107), [#123](https://github.com/algorand/pyteal/pull/123))
  * New `nonparticipation` transaction field ([#106](https://github.com/algorand/pyteal/pull/106))
  * Inner transactions, zero-element `Seq` expressions, dynamic transaction array access ([#115](https://github.com/algorand/pyteal/pull/115))
  * Logs, dynamic LogicSig argument indexes, single-element `NaryExpr`s, and creating `Bytes` from `bytes` and `bytearray` ([#117](https://github.com/algorand/pyteal/pull/117))
  * Extract expressions ([#118](https://github.com/algorand/pyteal/pull/118))
  * More efficient implementation of recursive subroutines in TEAL 5+ ([#114](https://github.com/algorand/pyteal/pull/114))
* Add `WideRatio`, an expression which exposes `mulw` and `divmodw` ([#121](https://github.com/algorand/pyteal/pull/121), [#122](https://github.com/algorand/pyteal/pull/122))

## Changed
* **WARNING**: Due to code generation improvements, programs compiled with this version will likely
  produce different TEAL code than previous versions, but their functionality will be the same. Be
  aware that even small differences in generated TEAL code will change the address associated with
  escrow LogicSig contracts.
* Some unnecessary branch conditions have been removed ([#120](https://github.com/algorand/pyteal/pull/120))

# 0.8.0

## Added
* Support for new TEAL 4 features:
  * Basic ops ([#67](https://github.com/algorand/pyteal/pull/67))
  * Byteslice arithmetic ([#75](https://github.com/algorand/pyteal/pull/75))
  * Importing scratch slot values from previous app calls ([#79](https://github.com/algorand/pyteal/pull/79), [#83](https://github.com/algorand/pyteal/pull/83))
  * Direct reference support for applications/accounts/assets ([#90](https://github.com/algorand/pyteal/pull/90))
  * `While` and `For` loops ([#95](https://github.com/algorand/pyteal/pull/95))
  * Subroutines ([#99](https://github.com/algorand/pyteal/pull/99))
* New logo ([#88](https://github.com/algorand/pyteal/pull/88), [#91](https://github.com/algorand/pyteal/pull/91))
* Added the `assembleConstants` option to `compileTeal`. When enabled, the compiler will assemble
int and byte constants in the most efficient way to reduce program size ([#57](https://github.com/algorand/pyteal/pull/57), [#61](https://github.com/algorand/pyteal/pull/61), [#66](https://github.com/algorand/pyteal/pull/66)).
* Added an alternative syntax for constructing `If` statements ([#77](https://github.com/algorand/pyteal/pull/77), [#82](https://github.com/algorand/pyteal/pull/82)).
* Align `Seq` with the rest of the API ([#96](https://github.com/algorand/pyteal/pull/96)).

## Fixed
* Fixed `NaryExpr.__str__` method ([#102](https://github.com/algorand/pyteal/pull/102)).

## Changed
* **WARNING**: Due to code generation changes required to support TEAL 4 loops and subroutines,
  programs compiled with this version will likely produce different TEAL code than previous
  versions, but their functionality will be the same. Be aware that even small differences in
  generated TEAL code will change the address associated with escrow LogicSig contracts.
* Improved crypto cost docs ([#81](https://github.com/algorand/pyteal/pull/81)).
* Applied code formatter ([#100](https://github.com/algorand/pyteal/pull/100)).

# 0.7.0

## Added
* Support for new TEAL 3 features:
  * Bit/byte manipulation and new transaction and global fields ([#50](https://github.com/algorand/pyteal/pull/50)).
  * Dynamic `Gtxn` indexes ([#53](https://github.com/algorand/pyteal/pull/53)).
  * `MinBalance` expression ([#54](https://github.com/algorand/pyteal/pull/54)).
  * Documentation for new features ([#55](https://github.com/algorand/pyteal/pull/55)).
* Added the ability to specify the TEAL version target when using `compileTeal` ([#45](https://github.com/algorand/pyteal/pull/45)).
* Added `ScratchVar`, an interface for storing and loading values from scratch space ([#33](https://github.com/algorand/pyteal/pull/33)).
* Added a warning when scratch slots are loaded before anything has been stored ([#47](https://github.com/algorand/pyteal/pull/47)).

## Changed
* Rewrote internal code generation to produce smaller programs and make future optimization easier
([#26](https://github.com/algorand/pyteal/pull/26)). Programs compiled with this version will likely
produce different TEAL code than previous versions, but their functionality will be the same.

# 0.6.2

## Fixed
* Corrected documentation and examples that incorrectly used the `Txn.accounts` array ([#42](https://github.com/algorand/pyteal/pull/42)).
* Fixed improper base32 validation and allow the use of padding ([#34](https://github.com/algorand/pyteal/pull/34)
and [#37](https://github.com/algorand/pyteal/pull/37)).

# 0.6.1

## Added
* An application deployment example, `vote_deploy.py`.

## Fixed
* Internal modules no longer pollute the global namespace when importing with `from pyteal import *`
([#29](https://github.com/algorand/pyteal/pull/29)).
* Fixed several documentation typos.

## Changed
* Moved signature and application mode examples into separate folders.

# 0.6.0

## Added
* TEAL v2 `Txn` and `Gtxn` fields
* TEAL v2 `Global` fields
* `TxnType` enum
* `Pop` expression
* `Not` expression
* `BitwiseNot` expression
* `BitwiseAnd` expression
* `BitwiseOr` expression
* `BitwiseXor` expression
* `Neq` (not equal) expression
* `Assert` expression
* `AssetHolding` expressions
* `AssetParam` expressions
* State manipulation with `App` expressions
* `Concat` expression
* `Substring` expression
* `Bytes` constructor now accepts UTF-8 strings
* `If` expression now allows single branches

## Changed
* Compiling a PyTeal program must now be done with the `compileTeal(program, mode)` function. The `.teal()` method no longer exists.
* The API for group transactions has changed from `Gtxn.field(transaction_index)` to `Gtxn[transaction_index].field()`.
* `Tmpl` syntax has changed from `Type(Tmpl("TMPL_NAME"))` to `Tmpl.Type("TMPL_NAME")`.<|MERGE_RESOLUTION|>--- conflicted
+++ resolved
@@ -3,12 +3,9 @@
 ## Added
 
 * Improved error handling for tuple type mismatch: added information on position and expected type. ([#655](https://github.com/algorand/pyteal/pull/655))
-<<<<<<< HEAD
+* Added an `asdict()` method to `ast.router.BareCallActions`. ([#656](https://github.com/algorand/pyteal/pull/656))
 * Added frame pointer support for router. ([#600](https://github.com/algorand/pyteal/pull/600))
  * NOTE: a backwards incompatable change was imposed in this PR: previous `build_program` method in `Router` was exported and public, now this method is hidden. Use `compile_program` only.
-=======
-* Added an `asdict()` method to `ast.router.BareCallActions`. ([#656](https://github.com/algorand/pyteal/pull/656))
->>>>>>> 76347f2b
 
 ## Fixed
 
