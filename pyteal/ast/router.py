from dataclasses import astuple, dataclass, field, fields
from enum import IntFlag
from typing import Callable, Optional, cast

from algosdk import abi as sdk_abi
from algosdk import encoding
from algosdk.v2client.algod import AlgodClient

from pyteal.ast import abi
from pyteal.ast.app import OnComplete
from pyteal.ast.assert_ import Assert
from pyteal.ast.cond import Cond
from pyteal.ast.expr import Expr
from pyteal.ast.int import EnumInt, Int
from pyteal.ast.methodsig import MethodSignature
from pyteal.ast.naryexpr import And, Or
from pyteal.ast.return_ import Approve, Reject
from pyteal.ast.seq import Seq
from pyteal.ast.subroutine import (
    ABIReturnSubroutine,
    OutputKwArgInfo,
    SubroutineFnWrapper,
)
from pyteal.ast.txn import Txn
from pyteal.compiler.compiler import DEFAULT_TEAL_VERSION, Compilation, OptimizeOptions
from pyteal.compiler.sourcemap import PyTealSourceMap
from pyteal.config import METHOD_ARG_NUM_CUTOFF
from pyteal.errors import TealInputError, TealInternalError
from pyteal.ir.ops import Mode
from pyteal.types import TealType
from pyteal.util import algod_with_assertion


class CallConfig(IntFlag):
    """
    CallConfig: a "bitset"-like class for more fine-grained control over
    `call or create` for a method about an OnComplete case.

    This enumeration class allows for specifying one of the four following cases:
    - CALL
    - CREATE
    - ALL
    - NEVER
    for a method call on one on_complete case.
    """

    NEVER = 0
    CALL = 1
    CREATE = 2
    ALL = 3

    def approval_condition_under_config(self) -> Expr | int:
        match self:
            case CallConfig.NEVER:
                return 0
            case CallConfig.CALL:
                return Txn.application_id() != Int(0)
            case CallConfig.CREATE:
                return Txn.application_id() == Int(0)
            case CallConfig.ALL:
                return 1
            case _:
                raise TealInternalError(f"unexpected CallConfig {self}")

    def clear_state_condition_under_config(self) -> int:
        match self:
            case CallConfig.NEVER:
                return 0
            case CallConfig.CALL:
                return 1
            case CallConfig.CREATE | CallConfig.ALL:
                raise TealInputError(
                    "Only CallConfig.CALL or CallConfig.NEVER are valid for a clear state CallConfig, since clear state can never be invoked during creation"
                )
            case _:
                raise TealInputError(f"unexpected CallConfig {self}")


CallConfig.__module__ = "pyteal"


@dataclass(frozen=True)
class MethodConfig:
    """
    MethodConfig keep track of one method's CallConfigs for all OnComplete cases.

    The `MethodConfig` implementation generalized contract method call such that the registered
    method call is paired with certain OnCompletion conditions and creation conditions.
    """

    no_op: CallConfig = field(kw_only=True, default=CallConfig.NEVER)
    opt_in: CallConfig = field(kw_only=True, default=CallConfig.NEVER)
    close_out: CallConfig = field(kw_only=True, default=CallConfig.NEVER)
    clear_state: CallConfig = field(kw_only=True, default=CallConfig.NEVER)
    update_application: CallConfig = field(kw_only=True, default=CallConfig.NEVER)
    delete_application: CallConfig = field(kw_only=True, default=CallConfig.NEVER)

    def is_never(self) -> bool:
        return all(map(lambda cc: cc == CallConfig.NEVER, astuple(self)))

    def approval_cond(self) -> Expr | int:
        config_oc_pairs: list[tuple[CallConfig, EnumInt]] = [
            (self.no_op, OnComplete.NoOp),
            (self.opt_in, OnComplete.OptIn),
            (self.close_out, OnComplete.CloseOut),
            (self.update_application, OnComplete.UpdateApplication),
            (self.delete_application, OnComplete.DeleteApplication),
        ]
        if all(config == CallConfig.NEVER for config, _ in config_oc_pairs):
            return 0
        elif all(config == CallConfig.ALL for config, _ in config_oc_pairs):
            return 1
        else:
            cond_list = []
            for config, oc in config_oc_pairs:
                config_cond = config.approval_condition_under_config()
                match config_cond:
                    case Expr():
                        cond_list.append(And(Txn.on_completion() == oc, config_cond))
                    case 1:
                        cond_list.append(Txn.on_completion() == oc)
                    case 0:
                        continue
                    case _:
                        raise TealInternalError(
                            f"unexpected condition_under_config: {config_cond}"
                        )
            return Or(*cond_list)

    def clear_state_cond(self) -> Expr | int:
        return self.clear_state.clear_state_condition_under_config()


@dataclass(frozen=True)
class OnCompleteAction:
    """
    OnComplete Action, registers bare calls to one single OnCompletion case.
    """

    action: Optional[Expr | SubroutineFnWrapper | ABIReturnSubroutine] = field(
        kw_only=True, default=None
    )
    call_config: CallConfig = field(kw_only=True, default=CallConfig.NEVER)

    def __post_init__(self):
        if bool(self.call_config) ^ bool(self.action):
            raise TealInputError(
                f"action {self.action} and call_config {self.call_config!r} contradicts"
            )

    @staticmethod
    def never() -> "OnCompleteAction":
        return OnCompleteAction()

    @staticmethod
    def create_only(
        f: Expr | SubroutineFnWrapper | ABIReturnSubroutine,
    ) -> "OnCompleteAction":
        return OnCompleteAction(action=f, call_config=CallConfig.CREATE)

    @staticmethod
    def call_only(
        f: Expr | SubroutineFnWrapper | ABIReturnSubroutine,
    ) -> "OnCompleteAction":
        return OnCompleteAction(action=f, call_config=CallConfig.CALL)

    @staticmethod
    def always(
        f: Expr | SubroutineFnWrapper | ABIReturnSubroutine,
    ) -> "OnCompleteAction":
        return OnCompleteAction(action=f, call_config=CallConfig.ALL)

    def is_empty(self) -> bool:
        return not self.action and self.call_config == CallConfig.NEVER


OnCompleteAction.__module__ = "pyteal"


@dataclass(frozen=True)
class BareCallActions:
    """
    BareCallActions keep track of bare-call registrations to all OnCompletion cases.
    """

    close_out: OnCompleteAction = field(kw_only=True, default=OnCompleteAction.never())
    clear_state: OnCompleteAction = field(
        kw_only=True, default=OnCompleteAction.never()
    )
    delete_application: OnCompleteAction = field(
        kw_only=True, default=OnCompleteAction.never()
    )
    no_op: OnCompleteAction = field(kw_only=True, default=OnCompleteAction.never())
    opt_in: OnCompleteAction = field(kw_only=True, default=OnCompleteAction.never())
    update_application: OnCompleteAction = field(
        kw_only=True, default=OnCompleteAction.never()
    )

    def is_empty(self) -> bool:
        for action_field in fields(self):
            action: OnCompleteAction = getattr(self, action_field.name)
            if not action.is_empty():
                return False
        return True

    def approval_construction(self) -> Optional[Expr]:
        oc_action_pair: list[tuple[EnumInt, OnCompleteAction]] = [
            (OnComplete.NoOp, self.no_op),
            (OnComplete.OptIn, self.opt_in),
            (OnComplete.CloseOut, self.close_out),
            (OnComplete.UpdateApplication, self.update_application),
            (OnComplete.DeleteApplication, self.delete_application),
        ]
        if all(oca.is_empty() for _, oca in oc_action_pair):
            return None
        conditions_n_branches: list[CondNode] = list()
        for oc, oca in oc_action_pair:
            if oca.is_empty():
                continue
            wrapped_handler = ASTBuilder.wrap_handler(
                False,
                cast(Expr | SubroutineFnWrapper | ABIReturnSubroutine, oca.action),
            )
            match oca.call_config:
                case CallConfig.ALL:
                    cond_body = wrapped_handler
                case CallConfig.CALL | CallConfig.CREATE:
                    cond_body = Seq(
                        Assert(
                            cast(
                                Expr, oca.call_config.approval_condition_under_config()
                            )
                        ),
                        wrapped_handler,
                    )
                case _:
                    raise TealInternalError(
                        f"Unexpected CallConfig: {oca.call_config!r}"
                    )
            conditions_n_branches.append(
                CondNode(
                    Txn.on_completion() == oc,
                    cond_body,
                )
            )
        return Cond(*[[n.condition, n.branch] for n in conditions_n_branches])

    def clear_state_construction(self) -> Optional[Expr]:
        if self.clear_state.is_empty():
            return None

        # call this to make sure we error if the CallConfig is CREATE or ALL
        self.clear_state.call_config.clear_state_condition_under_config()

        return ASTBuilder.wrap_handler(
            False,
            cast(
                Expr | SubroutineFnWrapper | ABIReturnSubroutine,
                self.clear_state.action,
            ),
        )


BareCallActions.__module__ = "pyteal"


@dataclass(frozen=True)
class CondNode:
    condition: Expr
    branch: Expr


CondNode.__module__ = "pyteal"


@dataclass
class ASTBuilder:
    conditions_n_branches: list[CondNode] = field(default_factory=list)

    @staticmethod
    def wrap_handler(
        is_method_call: bool, handler: ABIReturnSubroutine | SubroutineFnWrapper | Expr
    ) -> Expr:
        """This is a helper function that handles transaction arguments passing in bare-app-call/abi-method handlers.

        If `is_method_call` is True, then it can only be `ABIReturnSubroutine`,
        otherwise:
            - both `ABIReturnSubroutine` and `Subroutine` takes 0 argument on the stack.
            - all three cases have none (or void) type.

        On ABI method case, if the ABI method has more than 15 args, this function manages to de-tuple
        the last (16-th) Txn app-arg into a list of ABI method arguments, and pass in to the ABI method.

        Args:
            is_method_call: a boolean value that specify if the handler is an ABI method.
            handler: an `ABIReturnSubroutine`, or `SubroutineFnWrapper` (for `Subroutine` case), or an `Expr`.
        Returns:
            Expr:
                - for bare-appcall it returns an expression that the handler takes no txn arg and Approve
                - for abi-method it returns the txn args correctly decomposed into ABI variables,
                  passed in ABIReturnSubroutine and logged, then approve.
        """
        if not is_method_call:
            match handler:
                case Expr():
                    if handler.type_of() != TealType.none:
                        raise TealInputError(
                            f"bare appcall handler should be TealType.none not {handler.type_of()}."
                        )
                    return handler if handler.has_return() else Seq(handler, Approve())
                case SubroutineFnWrapper():
                    if handler.type_of() != TealType.none:
                        raise TealInputError(
                            f"subroutine call should be returning TealType.none not {handler.type_of()}."
                        )
                    if handler.subroutine.argument_count() != 0:
                        raise TealInputError(
                            f"subroutine call should take 0 arg for bare-app call. "
                            f"this subroutine takes {handler.subroutine.argument_count()}."
                        )
                    return Seq(handler(), Approve())
                case ABIReturnSubroutine():
                    if handler.type_of() != "void":
                        raise TealInputError(
                            f"abi-returning subroutine call should be returning void not {handler.type_of()}."
                        )
                    if handler.subroutine.argument_count() != 0:
                        raise TealInputError(
                            f"abi-returning subroutine call should take 0 arg for bare-app call. "
                            f"this abi-returning subroutine takes {handler.subroutine.argument_count()}."
                        )
                    return Seq(cast(Expr, handler()), Approve())
                case _:
                    raise TealInputError(
                        "bare appcall can only accept: none type Expr, or Subroutine/ABIReturnSubroutine with none return and no arg"
                    )
        else:
            if not isinstance(handler, ABIReturnSubroutine):
                raise TealInputError(
                    f"method call should be only registering ABIReturnSubroutine, got {type(handler)}."
                )
            if not handler.is_abi_routable():
                raise TealInputError(
                    f"method call ABIReturnSubroutine is not routable "
                    f"got {handler.subroutine.argument_count()} args with {len(handler.subroutine.abi_args)} ABI args."
                )

            # All subroutine args types
            arg_type_specs = cast(
                list[abi.TypeSpec], handler.subroutine.expected_arg_types
            )

            # All subroutine arg values, initialize here and use below instead of
            # creating new instances on the fly, so we don't have to think about splicing
            # back in the transaction types
            arg_vals = [typespec.new_instance() for typespec in arg_type_specs]

            # Only args that appear in app args
            app_arg_vals: list[abi.BaseType] = [
                ats for ats in arg_vals if not isinstance(ats, abi.Transaction)
            ]

            for aav in app_arg_vals:
                # If we're here we know the top level isnt a Transaction but a transaction may
                # be included in some collection type like a Tuple or Array, raise error
                # as these are not supported
                if abi.contains_type_spec(aav.type_spec(), abi.TransactionTypeSpecs):
                    raise TealInputError(
                        "A Transaction type may not be included in Tuples or Arrays"
                    )

            # assign to a var here since we modify app_arg_vals later
            tuplify = len(app_arg_vals) > METHOD_ARG_NUM_CUTOFF

            # only transaction args (these are omitted from app args)
            txn_arg_vals: list[abi.Transaction] = [
                ats for ats in arg_vals if isinstance(ats, abi.Transaction)
            ]

            # Tuple-ify any app args after the limit
            if tuplify:
                tupled_app_args = app_arg_vals[METHOD_ARG_NUM_CUTOFF - 1 :]
                last_arg_specs_grouped: list[abi.TypeSpec] = [
                    t.type_spec() for t in tupled_app_args
                ]
                app_arg_vals = app_arg_vals[: METHOD_ARG_NUM_CUTOFF - 1]
                app_arg_vals.append(
                    abi.TupleTypeSpec(*last_arg_specs_grouped).new_instance()
                )

            # decode app args
            decode_instructions: list[Expr] = [
                app_arg.decode(Txn.application_args[idx + 1])
                for idx, app_arg in enumerate(app_arg_vals)
            ]

            # "decode" transaction types by setting the relative index
            if len(txn_arg_vals) > 0:
                txn_arg_len = len(txn_arg_vals)
                # The transactions should appear in the group in the order they're specified in the method signature
                # and should be relative to the current transaction.

                # ex:
                # doit(axfer,pay,appl)
                # would be 4 transactions
                #      current_idx-3 = axfer
                #      current_idx-2 = pay
                #      current_idx-1 = appl
                #      current_idx-0 = the txn that triggered the current eval (not specified but here for completeness)

                # since we're iterating in order of the txns appearance in the args we
                # subtract the current index from the total length to get the offset.
                # and subtract that from the current index to get the absolute position
                # in the group

                txn_decode_instructions: list[Expr] = []

                for idx, arg_val in enumerate(txn_arg_vals):
                    txn_decode_instructions.append(
                        arg_val._set_index(Txn.group_index() - Int(txn_arg_len - idx))
                    )
                    spec = arg_val.type_spec()
                    if type(spec) is not abi.TransactionTypeSpec:
                        # this is a specific transaction type
                        txn_decode_instructions.append(
                            Assert(arg_val.get().type_enum() == spec.txn_type_enum())
                        )

                decode_instructions += txn_decode_instructions

            # de-tuple into specific values using `store_into` on
            # each element of the tuple'd arguments
            if tuplify:
                tupled_arg: abi.Tuple = cast(abi.Tuple, app_arg_vals[-1])
                de_tuple_instructions: list[Expr] = [
                    tupled_arg[idx].store_into(arg_val)
                    for idx, arg_val in enumerate(tupled_app_args)
                ]
                decode_instructions += de_tuple_instructions

            # NOTE: does not have to have return, can be void method
            if handler.type_of() == "void":
                return Seq(
                    *decode_instructions,
                    cast(Expr, handler(*arg_vals)),
                    Approve(),
                )
            else:
                output_temp: abi.BaseType = cast(
                    OutputKwArgInfo, handler.output_kwarg_info
                ).abi_type.new_instance()
                subroutine_call: abi.ReturnedValue = cast(
                    abi.ReturnedValue, handler(*arg_vals)
                )
                return Seq(
                    *decode_instructions,
                    subroutine_call.store_into(output_temp),
                    abi.MethodReturn(output_temp),
                    Approve(),
                )

    def add_method_to_ast(
        self, method_signature: str, cond: Expr | int, handler: ABIReturnSubroutine
    ) -> None:
        walk_in_cond = Txn.application_args[0] == MethodSignature(method_signature)
        match cond:
            case Expr():
                self.conditions_n_branches.append(
                    CondNode(
                        walk_in_cond,
                        Seq(Assert(cond), self.wrap_handler(True, handler)),
                    )
                )
            case 1:
                self.conditions_n_branches.append(
                    CondNode(walk_in_cond, self.wrap_handler(True, handler))
                )
            case 0:
                return
            case _:
                raise TealInputError("Invalid condition input for add_method_to_ast")

    def program_construction(self) -> Expr:
        if not self.conditions_n_branches:
            return Reject()
        return Cond(*[[n.condition, n.branch] for n in self.conditions_n_branches])


@dataclass
class RouterBundle:
    approval_program: Expr
    clear_program: Expr
    abi_contract: sdk_abi.Contract
    approval_teal: str
    clear_teal: str
    approval_sourcemap: PyTealSourceMap | None = None
    clear_sourcemap: PyTealSourceMap | None = None
    approval_annotated_teal: str | None = None
    clear_annotated_teal: str | None = None


@dataclass
class _RouterCompileInput:
    version: int
    assemble_constants: bool
    optimize_opts: OptimizeOptions | None = None
    with_sourcemap: bool = False
    source_inference: bool = True
    pcs_in_sourcemap: bool = False
    approval_filename: str | None = None
    clear_filename: str | None = None
    algod_client: AlgodClient | None = None
    annotate_teal: bool = False
    annotate_teal_headers: bool = False
    annotate_teal_concise: bool = True
    # deprecated:
    hybrid_source: bool = True

    def __post_init__(self):
        # The following params are non-sensical when truthy without sourcemaps.
        # However, they are not defining anything actionable so are simple ignored
        # rather than erroring when `with_source == False`:
        # * pcs_in_sourcemap
        # * approval_filename
        # * clear_filename
        # * algod_client

        # On the other hand, self.annotate_teal indicates a user request which cannot
        # be provided on when there isn't a sourcemap
        if self.annotate_teal and not self.with_sourcemap:
            raise ValueError(
                "In order annotate generated teal source, must set source_inference True"
            )

        if self.pcs_in_sourcemap:
            # bootstrap an algod_client if not provided, and in either case, run a healthcheck
            self.algod_client = algod_with_assertion(self.algod_client)

    def get_compilation(self, program: Expr) -> Compilation:
        return Compilation(
            ast=program,
            mode=Mode.Application,
            version=self.version,
            assemble_constants=self.assemble_constants,
            optimize=self.optimize_opts,
        )


class Router:
    """
    The Router class helps construct the approval and clear state programs for an ARC-4 compliant
    application.

    Additionally, this class can produce an ARC-4 contract description object for the application.

    **WARNING:** The ABI Router is still taking shape and is subject to backwards incompatible changes.

    * Based on feedback, the API and usage patterns are likely to change.
    * Expect migration issues in future PyTeal versions.

    For these reasons, we strongly recommend using :any:`pragma` to pin the version of PyTeal in your
    source code.
    """

    def __init__(
        self,
        name: str,
        bare_calls: BareCallActions | None = None,
        descr: str | None = None,
    ) -> None:
        """
        Args:
            name: the name of the smart contract, used in the JSON object.
            bare_calls: the bare app call registered for each on_completion.
            descr: a description of the smart contract, used in the JSON object.
        """

        self.name: str = name
        self.descr = descr

        self.approval_ast = ASTBuilder()
        self.clear_state_ast = ASTBuilder()

        self.methods: list[sdk_abi.Method] = []
        self.method_sig_to_selector: dict[str, bytes] = dict()
        self.method_selector_to_sig: dict[bytes, str] = dict()

        if bare_calls and not bare_calls.is_empty():
            bare_call_approval = bare_calls.approval_construction()
            if bare_call_approval:
                self.approval_ast.conditions_n_branches.append(
                    CondNode(
                        Txn.application_args.length() == Int(0),
                        cast(Expr, bare_call_approval),
                    )
                )
            bare_call_clear = bare_calls.clear_state_construction()
            if bare_call_clear:
                self.clear_state_ast.conditions_n_branches.append(
                    CondNode(
                        Txn.application_args.length() == Int(0),
                        cast(Expr, bare_call_clear),
                    )
                )

    def add_method_handler(
        self,
        method_call: ABIReturnSubroutine,
        overriding_name: str | None = None,
        method_config: MethodConfig | None = None,
        description: str | None = None,
    ) -> ABIReturnSubroutine:
        """Add a method call handler to this Router.

        Args:
            method_call: An ABIReturnSubroutine that implements the method body.
            overriding_name (optional): A name for this method. Defaults to the function name of
                method_call.
            method_config (optional): An object describing the on completion actions and
                creation/non-creation call statuses that are valid for calling this method. All
                invalid configurations will be rejected. Defaults to :code:`MethodConfig(no_op=CallConfig.CALL)`
                (i.e. only the no-op action during a non-creation call is accepted) if none is provided.
            description (optional): A description for this method. Defaults to the docstring of
                method_call, if there is one.
        """
        if not isinstance(method_call, ABIReturnSubroutine):
            raise TealInputError(
                "for adding method handler, must be ABIReturnSubroutine"
            )
        method_signature = method_call.method_signature(overriding_name)
        if method_config is None:
            method_config = MethodConfig(no_op=CallConfig.CALL)
        if method_config.is_never():
            raise TealInputError(
                f"registered method {method_signature} is never executed"
            )
        method_selector = encoding.checksum(bytes(method_signature, "utf-8"))[:4]

        if method_signature in self.method_sig_to_selector:
            raise TealInputError(f"re-registering method {method_signature} detected")
        if method_selector in self.method_selector_to_sig:
            raise TealInputError(
                f"re-registering method {method_signature} has hash collision "
                f"with {self.method_selector_to_sig[method_selector]}"
            )

        meth = method_call.method_spec()
        if description is not None:
            meth.desc = description
        self.methods.append(meth)

        self.method_sig_to_selector[method_signature] = method_selector
        self.method_selector_to_sig[method_selector] = method_signature

        method_approval_cond = method_config.approval_cond()
        method_clear_state_cond = method_config.clear_state_cond()
        self.approval_ast.add_method_to_ast(
            method_signature, method_approval_cond, method_call
        )
        self.clear_state_ast.add_method_to_ast(
            method_signature, method_clear_state_cond, method_call
        )
        return method_call

    def method(
        self,
        func: Callable | None = None,
        /,
        *,
        name: str | None = None,
        description: str | None = None,
        no_op: CallConfig | None = None,
        opt_in: CallConfig | None = None,
        close_out: CallConfig | None = None,
        clear_state: CallConfig | None = None,
        update_application: CallConfig | None = None,
        delete_application: CallConfig | None = None,
    ):
        """This is an alternative way to register a method, as supposed to :code:`add_method_handler`.

        This is a decorator that's meant to be used over a Python function, which is internally
        wrapped with ABIReturnSubroutine. Additional keyword arguments on this decorator can be used
        to specify the OnCompletion statuses that are valid for the registered method.

        NOTE: By default, all OnCompletion actions other than `no_op` are set to `CallConfig.NEVER`,
        while `no_op` field is set to `CallConfig.CALL`. However, if you provide any keywords for
        OnCompletion actions, then the `no_op` field will default to `CallConfig.NEVER`.

        Args:
            func: A function that implements the method body. This should *NOT* be wrapped with the
                :code:`ABIReturnSubroutine` decorator yet.
            name (optional): A name for this method. Defaults to the function name of func.
            description (optional): A description for this method. Defaults to the docstring of
                func, if there is one.
            no_op (optional): The allowed calls during :code:`OnComplete.NoOp`.
            opt_in (optional): The allowed calls during :code:`OnComplete.OptIn`.
            close_out (optional): The allowed calls during :code:`OnComplete.CloseOut`.
            clear_state (optional): The allowed calls during :code:`OnComplete.ClearState`.
            update_application (optional): The allowed calls during :code:`OnComplete.UpdateApplication`.
            delete_application (optional): The allowed calls during :code:`OnComplete.DeleteApplication`.
        """
        # we use `is None` extensively for CallConfig to distinguish 2 following cases
        # - None
        # - CallConfig.Never
        # both cases evaluate to False in if statement.
        def wrap(_func) -> ABIReturnSubroutine:
            wrapped_subroutine = ABIReturnSubroutine(_func, overriding_name=name)
            call_configs: MethodConfig
            if (
                no_op is None
                and opt_in is None
                and close_out is None
                and clear_state is None
                and update_application is None
                and delete_application is None
            ):
                call_configs = MethodConfig(no_op=CallConfig.CALL)
            else:

                def none_to_never(x: None | CallConfig):
                    return CallConfig.NEVER if x is None else x

                _no_op = none_to_never(no_op)
                _opt_in = none_to_never(opt_in)
                _close_out = none_to_never(close_out)
                _clear_state = none_to_never(clear_state)
                _update_app = none_to_never(update_application)
                _delete_app = none_to_never(delete_application)

                call_configs = MethodConfig(
                    no_op=_no_op,
                    opt_in=_opt_in,
                    close_out=_close_out,
                    clear_state=_clear_state,
                    update_application=_update_app,
                    delete_application=_delete_app,
                )
            return self.add_method_handler(
                wrapped_subroutine, name, call_configs, description
            )

        if not func:
            return wrap
        return wrap(func)

    def contract_construct(self) -> sdk_abi.Contract:
        """A helper function in constructing a `Contract` object.

        It takes out the method spec from approval program methods,
        and constructs an `Contract` object.

        Returns:
            A Python SDK `Contract` object constructed from the registered methods on this router.
        """

        return sdk_abi.Contract(self.name, self.methods, self.descr)

    def build_program(self) -> tuple[Expr, Expr, sdk_abi.Contract]:
        """
        Constructs ASTs for approval and clear-state programs from the registered methods and bare
        app calls in the router, and also generates a Contract object to allow client read and call
        the methods easily.

        Note that if no methods or bare app call actions have been registered to either the approval
        or clear state programs, then that program will reject all transactions.

        Returns:
            A tuple of three objects.

            * approval_program: an AST for approval program
            * clear_state_program: an AST for clear-state program
            * contract: a Python SDK Contract object to allow clients to make off-chain calls
        """
        return (
            self.approval_ast.program_construction(),
            self.clear_state_ast.program_construction(),
            self.contract_construct(),
        )

    def compile_program(
        self,
        *,
        version: int = DEFAULT_TEAL_VERSION,
        assemble_constants: bool = False,
<<<<<<< HEAD
        optimize: OptimizeOptions | None = None,
=======
        optimize: Optional[OptimizeOptions] = None,
>>>>>>> efd37f59
    ) -> tuple[str, str, sdk_abi.Contract]:
        """
        DEPRECATED BUT KEPT FOR BACKWARDS COMPATIBILITY. PREFER Router.compile().

        Constructs and compiles approval and clear-state programs from the registered methods and
        bare app calls in the router, and also generates a Contract object to allow client read and call
        the methods easily.

        This method combines :any:`Router.build_program` and :any:`compileTeal`.

        Note that if no methods or bare app call actions have been registered to either the approval
        or clear state programs, then that program will reject all transactions.

        Returns:
            A tuple of three objects.

            * approval_program: compiled approval program string
            * clear_state_program: compiled clear-state program string
            * contract: a Python SDK Contract object to allow clients to make off-chain calls
        """
        input = _RouterCompileInput(
            version=version,
            assemble_constants=assemble_constants,
            optimize_opts=optimize,
        )
        cpb = self._build_impl(input)

        return cpb.approval_teal, cpb.clear_teal, cpb.abi_contract

    def compile(
        self,
        *,
        version: int = DEFAULT_TEAL_VERSION,
        assemble_constants: bool = False,
        optimize: OptimizeOptions | None = None,
        approval_filename: str | None = None,
        clear_filename: str | None = None,
        with_sourcemaps: bool = False,
        pcs_in_sourcemap: bool = False,
        algod_client: AlgodClient | None = None,
        annotate_teal: bool = True,
        annotate_teal_headers: bool = False,
        annotate_teal_concise: bool = True,
        # deprecated:
        source_inference: bool = True,
        hybrid_source: bool = True,
    ) -> RouterBundle:
        """
        TODO: out of date comment

        Constructs and compiles approval and clear-state programs from the registered methods and
        bare app calls in the router, and also generates a Contract object to allow client read and call
        the methods easily.

        This method combines :any:`Router.build_program` and :any:`compileTeal`.

        Note that if no methods or bare app call actions have been registered to either the approval
        or clear state programs, then that program will reject all transactions.

        Returns:
            A tuple of three objects.

            * approval_program: compiled approval program string
            * clear_state_program: compiled clear-state program string
            * contract: a Python SDK Contract object to allow clients to make off-chain calls
        """
        approval_filename = approval_filename or f"{self.name}_approval.teal"
        clear_filename = clear_filename or f"{self.name}_clear.teal"

        input = _RouterCompileInput(
            version=version,
            assemble_constants=assemble_constants,
            optimize_opts=optimize,
            with_sourcemap=with_sourcemaps,
            approval_filename=approval_filename,
            clear_filename=clear_filename,
            pcs_in_sourcemap=pcs_in_sourcemap,
            algod_client=algod_client,
            annotate_teal=annotate_teal,
            annotate_teal_headers=annotate_teal_headers,
            annotate_teal_concise=annotate_teal_concise,
            # deprecated:
            source_inference=source_inference,
            hybrid_source=hybrid_source,
        )
        return self._build_impl(input)

    def _build_impl(self, input: _RouterCompileInput) -> RouterBundle:
        ap, csp, contract = self.build_program()

        abundle = input.get_compilation(ap).compile(
            with_sourcemap=input.with_sourcemap,
            teal_filename=input.approval_filename,
            pcs_in_sourcemap=input.pcs_in_sourcemap,
            algod_client=input.algod_client,
            annotate_teal=input.annotate_teal,
            annotate_teal_headers=input.annotate_teal_headers,
            annotate_teal_concise=input.annotate_teal_concise,
            # deprecated:
            source_inference=input.source_inference,
            hybrid_source=input.hybrid_source,
        )

        csbundle = input.get_compilation(csp).compile(
            with_sourcemap=input.with_sourcemap,
            teal_filename=input.clear_filename,
            pcs_in_sourcemap=input.pcs_in_sourcemap,
            algod_client=input.algod_client,
            annotate_teal=input.annotate_teal,
            annotate_teal_headers=input.annotate_teal_headers,
            annotate_teal_concise=input.annotate_teal_concise,
            # DEPRECATED:
            source_inference=input.source_inference,
            hybrid_source=input.hybrid_source,
        )

        return RouterBundle(
            approval_program=ap,
            clear_program=csp,
            abi_contract=contract,
            approval_teal=abundle.teal,
            clear_teal=csbundle.teal,
            approval_sourcemap=abundle.sourcemap,
            clear_sourcemap=csbundle.sourcemap,
            approval_annotated_teal=abundle.annotated_teal,
            clear_annotated_teal=csbundle.annotated_teal,
        )


Router.__module__ = "pyteal"<|MERGE_RESOLUTION|>--- conflicted
+++ resolved
@@ -782,11 +782,7 @@
         *,
         version: int = DEFAULT_TEAL_VERSION,
         assemble_constants: bool = False,
-<<<<<<< HEAD
-        optimize: OptimizeOptions | None = None,
-=======
         optimize: Optional[OptimizeOptions] = None,
->>>>>>> efd37f59
     ) -> tuple[str, str, sdk_abi.Contract]:
         """
         DEPRECATED BUT KEPT FOR BACKWARDS COMPATIBILITY. PREFER Router.compile().
