from dataclasses import astuple, dataclass, field
from enum import IntFlag
from typing import Callable, Final, Optional, cast

from algosdk import abi as sdk_abi
from algosdk import encoding
from algosdk.v2client.algod import AlgodClient

from pyteal.ast import abi
from pyteal.ast.app import OnComplete
from pyteal.ast.assert_ import Assert
from pyteal.ast.cond import Cond
from pyteal.ast.expr import Expr
from pyteal.ast.int import EnumInt, Int
from pyteal.ast.methodsig import MethodSignature
from pyteal.ast.naryexpr import And, Or
from pyteal.ast.return_ import Approve, Reject
from pyteal.ast.seq import Seq
from pyteal.ast.subroutine import (
    ABIReturnSubroutine,
    OutputKwArgInfo,
    SubroutineFnWrapper,
)
from pyteal.ast.txn import Txn
from pyteal.compiler.compiler import DEFAULT_TEAL_VERSION, Compilation, OptimizeOptions
from pyteal.compiler.sourcemap import PyTealSourceMap
from pyteal.config import METHOD_ARG_NUM_CUTOFF
from pyteal.errors import TealInputError, TealInternalError
from pyteal.ir.ops import Mode
from pyteal.stack_frame import StackFrames
from pyteal.types import TealType
from pyteal.util import algod_with_assertion


class CallConfig(IntFlag):
    """
    CallConfig: a "bitset"-like class for more fine-grained control over
    `call or create` for a method about an OnComplete case.

    This enumeration class allows for specifying one of the four following cases:
    - CALL
    - CREATE
    - ALL
    - NEVER
    for a method call on one on_complete case.
    """

    NEVER = 0
    CALL = 1
    CREATE = 2
    ALL = 3

    def approval_condition_under_config(self) -> Expr | int:
        match self:
            case CallConfig.NEVER:
                return 0
            case CallConfig.CALL:
                return Txn.application_id() != Int(0)
            case CallConfig.CREATE:
                return Txn.application_id() == Int(0)
            case CallConfig.ALL:
                return 1
            case _:
                raise TealInternalError(f"unexpected CallConfig {self}")


CallConfig.__module__ = "pyteal"


@dataclass(frozen=True)
class MethodConfig:
    """
    MethodConfig keep track of one method's CallConfigs for all OnComplete cases.

    The `MethodConfig` implementation generalized contract method call such that the registered
    method call is paired with certain OnCompletion conditions and creation conditions.
    """

    no_op: CallConfig = field(kw_only=True, default=CallConfig.NEVER)
    opt_in: CallConfig = field(kw_only=True, default=CallConfig.NEVER)
    close_out: CallConfig = field(kw_only=True, default=CallConfig.NEVER)
    clear_state: CallConfig = field(kw_only=True, default=CallConfig.NEVER)
    update_application: CallConfig = field(kw_only=True, default=CallConfig.NEVER)
    delete_application: CallConfig = field(kw_only=True, default=CallConfig.NEVER)

    def __post_init__(self):
        if self.clear_state != CallConfig.NEVER:
            raise TealInputError(
                "Attempt to construct clear state program from MethodConfig: "
                "Use Router top level argument `clear_state` instead. "
                "For more details please refer to "
                "https://pyteal.readthedocs.io/en/latest/abi.html#registering-bare-app-calls"
            )

    def is_never(self) -> bool:
        return all(map(lambda cc: cc == CallConfig.NEVER, astuple(self)))

    def approval_cond(self) -> Expr | int:
        config_oc_pairs: list[tuple[CallConfig, EnumInt]] = [
            (self.no_op, OnComplete.NoOp),
            (self.opt_in, OnComplete.OptIn),
            (self.close_out, OnComplete.CloseOut),
            (self.update_application, OnComplete.UpdateApplication),
            (self.delete_application, OnComplete.DeleteApplication),
        ]
        if all(config == CallConfig.NEVER for config, _ in config_oc_pairs):
            return 0
        elif all(config == CallConfig.ALL for config, _ in config_oc_pairs):
            return 1
        else:
            cond_list = []
            for config, oc in config_oc_pairs:
                config_cond = config.approval_condition_under_config()
                match config_cond:
                    case Expr():
                        cond_list.append(And(Txn.on_completion() == oc, config_cond))
                    case 1:
                        cond_list.append(Txn.on_completion() == oc)
                    case 0:
                        continue
                    case _:
                        raise TealInternalError(
                            f"unexpected condition_under_config: {config_cond}"
                        )
            return Or(*cond_list)


MethodConfig.__module__ = "pyteal"


ActionType = Expr | SubroutineFnWrapper | ABIReturnSubroutine


@dataclass
class OnCompleteAction:
    """
    OnComplete Action, registers bare calls to one single OnCompletion case.
    """

<<<<<<< HEAD
    action: Final[Optional[Expr | SubroutineFnWrapper | ABIReturnSubroutine]] = field(
        kw_only=True, default=None
    )
    call_config: Final[CallConfig] = field(kw_only=True, default=CallConfig.NEVER)
=======
    action: Optional[ActionType] = field(kw_only=True, default=None)
    call_config: CallConfig = field(kw_only=True, default=CallConfig.NEVER)
>>>>>>> ed346ad5

    def __post_init__(self):
        if bool(self.call_config) ^ bool(self.action):
            raise TealInputError(
                f"action {self.action} and call_config {self.call_config!r} contradicts"
            )
        self.frames: StackFrames = StackFrames()

    @staticmethod
    def never() -> "OnCompleteAction":
        return OnCompleteAction()

    @staticmethod
    def create_only(f: ActionType) -> "OnCompleteAction":
        return OnCompleteAction(action=f, call_config=CallConfig.CREATE)

    @staticmethod
    def call_only(f: ActionType) -> "OnCompleteAction":
        return OnCompleteAction(action=f, call_config=CallConfig.CALL)

    @staticmethod
    def always(f: ActionType) -> "OnCompleteAction":
        return OnCompleteAction(action=f, call_config=CallConfig.ALL)

    def is_empty(self) -> bool:
        return not self.action and self.call_config == CallConfig.NEVER


OnCompleteAction.__module__ = "pyteal"


class BareCallActions:
    """
    BareCallActions keep track of bare-call registrations to all OnCompletion cases.
    """

    def __init__(
        self,
        *,
        close_out: OnCompleteAction = OnCompleteAction.never(),
        clear_state: OnCompleteAction = OnCompleteAction.never(),
        delete_application: OnCompleteAction = OnCompleteAction.never(),
        no_op: OnCompleteAction = OnCompleteAction.never(),
        opt_in: OnCompleteAction = OnCompleteAction.never(),
        update_application: OnCompleteAction = OnCompleteAction.never(),
    ):
        self.close_out: Final[OnCompleteAction] = close_out
        self.clear_state: Final[OnCompleteAction] = clear_state
        self.delete_application: Final[OnCompleteAction] = delete_application
        self.no_op: Final[OnCompleteAction] = no_op
        self.opt_in: Final[OnCompleteAction] = opt_in
        self.update_application: Final[OnCompleteAction] = update_application

        self.frames: StackFrames = StackFrames()

    def actions(self) -> list[OnCompleteAction]:
        return [
            self.close_out,
            self.clear_state,
            self.delete_application,
            self.no_op,
            self.opt_in,
            self.update_application,
        ]

    def __post_init__(self):
        if not self.clear_state.is_empty():
            raise TealInputError(
                "Attempt to construct clear state program from bare app call: "
                "Use Router top level argument `clear_state` instead. "
                "For more details please refer to "
                "https://pyteal.readthedocs.io/en/latest/abi.html#registering-bare-app-calls"
            )

    def is_empty(self) -> bool:
        return all([a.is_empty() for a in self.actions()])

    def approval_construction(self) -> Optional[Expr]:
        oc_action_pair: list[tuple[EnumInt, OnCompleteAction]] = [
            (OnComplete.NoOp, self.no_op),
            (OnComplete.OptIn, self.opt_in),
            (OnComplete.CloseOut, self.close_out),
            (OnComplete.UpdateApplication, self.update_application),
            (OnComplete.DeleteApplication, self.delete_application),
        ]
        if all(oca.is_empty() for _, oca in oc_action_pair):
            return None
        conditions_n_branches: list[CondNode] = list()
        for oc, oca in oc_action_pair:
            if oca.is_empty():
                continue
            wrapped_handler = ASTBuilder.wrap_handler(
                False,
                cast(ActionType, oca.action),
            )
            match oca.call_config:
                case CallConfig.ALL:
                    cond_body = wrapped_handler
                case CallConfig.CALL | CallConfig.CREATE:
                    cond_body = Seq(
                        Assert(
                            cast(
                                Expr, oca.call_config.approval_condition_under_config()
                            )
                        ),
                        wrapped_handler,
                    )
                case _:
                    raise TealInternalError(
                        f"Unexpected CallConfig: {oca.call_config!r}"
                    )
            cond = Txn.on_completion() == oc
            conditions_n_branches.append(CondNode(cond, cond_body))
        return Cond(*[[n.condition, n.branch] for n in conditions_n_branches])


BareCallActions.__module__ = "pyteal"


@dataclass(frozen=True)
class CondNode:
    condition: Expr
    branch: Expr


CondNode.__module__ = "pyteal"


@dataclass
class ASTBuilder:
    conditions_n_branches: list[CondNode] = field(default_factory=list)

    @staticmethod
    def wrap_handler(
        is_method_call: bool, handler: ActionType, wrap_to_name: str | None = None
    ) -> Expr:
        """This is a helper function that handles transaction arguments passing in bare-app-call/abi-method handlers.

        If `is_method_call` is True, then it can only be `ABIReturnSubroutine`,
        otherwise:
            - both `ABIReturnSubroutine` and `Subroutine` takes 0 argument on the stack.
            - all three cases have none (or void) type.

        On ABI method case, if the ABI method has more than 15 args, this function manages to de-tuple
        the last (16-th) Txn app-arg into a list of ABI method arguments, and pass in to the ABI method.

        Args:
            is_method_call: a boolean value that specify if the handler is an ABI method.
            handler: an `ABIReturnSubroutine`, or `SubroutineFnWrapper` (for `Subroutine` case), or an `Expr`.
        Returns:
            Expr:
                - for bare-appcall it returns an expression that the handler takes no txn arg and Approve
                - for abi-method it returns the txn args correctly decomposed into ABI variables,
                  passed in ABIReturnSubroutine and logged, then approve.
        """
        if not is_method_call:
            wrap_to_name = "bare appcall" if wrap_to_name is None else wrap_to_name

            match handler:
                case Expr():
                    if handler.type_of() != TealType.none:
                        raise TealInputError(
                            f"{wrap_to_name} handler should be TealType.none not {handler.type_of()}."
                        )
                    if handler.has_return():
                        return handler
                    seq = Seq(handler, a := Approve())
                    a.stack_frames._compiler_gen = True
                    seq.stack_frames = handler.stack_frames
                    return seq
                case SubroutineFnWrapper():
                    if handler.type_of() != TealType.none:
                        raise TealInputError(
                            f"subroutine call should be returning TealType.none not {handler.type_of()}."
                        )
                    if handler.subroutine.argument_count() != 0:
                        raise TealInputError(
                            f"subroutine call should take 0 arg for {wrap_to_name}. "
                            f"this subroutine takes {handler.subroutine.argument_count()}."
                        )
                    seq = Seq(handler(), a := Approve())
                    a.stack_frames._compiler_gen = True
                    return seq
                case ABIReturnSubroutine():
                    if handler.type_of() != "void":
                        raise TealInputError(
                            f"abi-returning subroutine call should be returning void not {handler.type_of()}."
                        )
                    if handler.subroutine.argument_count() != 0:
                        raise TealInputError(
                            f"abi-returning subroutine call should take 0 arg for {wrap_to_name}. "
                            f"this abi-returning subroutine takes {handler.subroutine.argument_count()}."
                        )

                    seq = Seq(cast(Expr, handler()), a := Approve())
                    a.stack_frames._compiler_gen = True
                    return seq
                case _:
                    raise TealInputError(
                        f"{wrap_to_name} can only accept: none type Expr, or Subroutine/ABIReturnSubroutine with none return and no arg"
                    )
        else:
            wrap_to_name = "method call" if wrap_to_name is None else wrap_to_name
            if not isinstance(handler, ABIReturnSubroutine):
                raise TealInputError(
                    f"{wrap_to_name} should be only registering ABIReturnSubroutine, got {type(handler)}."
                )
            if not handler.is_abi_routable():
                raise TealInputError(
                    f"{wrap_to_name} ABIReturnSubroutine is not routable "
                    f"got {handler.subroutine.argument_count()} args with {len(handler.subroutine.abi_args)} ABI args."
                )

            # All subroutine args types
            arg_type_specs = cast(
                list[abi.TypeSpec], handler.subroutine.expected_arg_types
            )

            # All subroutine arg values, initialize here and use below instead of
            # creating new instances on the fly, so we don't have to think about splicing
            # back in the transaction types
            arg_vals = [typespec.new_instance() for typespec in arg_type_specs]

            # Only args that appear in app args
            app_arg_vals: list[abi.BaseType] = [
                ats for ats in arg_vals if not isinstance(ats, abi.Transaction)
            ]

            for aav in app_arg_vals:
                # If we're here we know the top level isnt a Transaction but a transaction may
                # be included in some collection type like a Tuple or Array, raise error
                # as these are not supported
                if abi.contains_type_spec(aav.type_spec(), abi.TransactionTypeSpecs):
                    raise TealInputError(
                        "A Transaction type may not be included in Tuples or Arrays"
                    )

            # assign to a var here since we modify app_arg_vals later
            tuplify = len(app_arg_vals) > METHOD_ARG_NUM_CUTOFF

            # only transaction args (these are omitted from app args)
            txn_arg_vals: list[abi.Transaction] = [
                ats for ats in arg_vals if isinstance(ats, abi.Transaction)
            ]

            # Tuple-ify any app args after the limit
            if tuplify:
                tupled_app_args = app_arg_vals[METHOD_ARG_NUM_CUTOFF - 1 :]
                last_arg_specs_grouped: list[abi.TypeSpec] = [
                    t.type_spec() for t in tupled_app_args
                ]
                app_arg_vals = app_arg_vals[: METHOD_ARG_NUM_CUTOFF - 1]
                app_arg_vals.append(
                    abi.TupleTypeSpec(*last_arg_specs_grouped).new_instance()
                )

            # decode app args
            decode_instructions: list[Expr] = [
                app_arg.decode(Txn.application_args[idx + 1])
                for idx, app_arg in enumerate(app_arg_vals)
            ]

            # "decode" transaction types by setting the relative index
            if len(txn_arg_vals) > 0:
                txn_arg_len = len(txn_arg_vals)
                # The transactions should appear in the group in the order they're specified in the method signature
                # and should be relative to the current transaction.

                # ex:
                # doit(axfer,pay,appl)
                # would be 4 transactions
                #      current_idx-3 = axfer
                #      current_idx-2 = pay
                #      current_idx-1 = appl
                #      current_idx-0 = the txn that triggered the current eval (not specified but here for completeness)

                # since we're iterating in order of the txns appearance in the args we
                # subtract the current index from the total length to get the offset.
                # and subtract that from the current index to get the absolute position
                # in the group

                txn_decode_instructions: list[Expr] = []

                for idx, arg_val in enumerate(txn_arg_vals):
                    txn_decode_instructions.append(
                        arg_val._set_index(Txn.group_index() - Int(txn_arg_len - idx))
                    )
                    spec = arg_val.type_spec()
                    if type(spec) is not abi.TransactionTypeSpec:
                        # this is a specific transaction type
                        txn_decode_instructions.append(
                            Assert(arg_val.get().type_enum() == spec.txn_type_enum())
                        )

                decode_instructions += txn_decode_instructions

            # de-tuple into specific values using `store_into` on
            # each element of the tuple'd arguments
            if tuplify:
                tupled_arg: abi.Tuple = cast(abi.Tuple, app_arg_vals[-1])
                de_tuple_instructions: list[Expr] = [
                    tupled_arg[idx].store_into(arg_val)
                    for idx, arg_val in enumerate(tupled_app_args)
                ]
                decode_instructions += de_tuple_instructions

            # NOTE: does not have to have return, can be void method
            seq2: Seq
            if handler.type_of() == "void":
                seq2 = Seq(
                    *decode_instructions,
                    cast(Expr, handler(*arg_vals)),
                    a := Approve(),
                )
            else:
                output_temp: abi.BaseType = cast(
                    OutputKwArgInfo, handler.output_kwarg_info
                ).abi_type.new_instance()
                subroutine_call: abi.ReturnedValue = cast(
                    abi.ReturnedValue, handler(*arg_vals)
                )
                seq2 = Seq(
                    *decode_instructions,
                    subroutine_call.store_into(output_temp),
                    abi_return := abi.MethodReturn(output_temp),
                    a := Approve(),
                )
                abi_return.root_expr = seq2
            a.stack_frames._compiler_gen = True
            return seq2

    def add_method_to_ast(
        self, method_signature: str, cond: Expr | int, handler: ABIReturnSubroutine
    ) -> None:
        walk_in_cond = Txn.application_args[0] == MethodSignature(method_signature)
        match cond:
            case Expr():
                act = Seq(Assert(cond), self.wrap_handler(True, handler))
                self.conditions_n_branches.append(CondNode(walk_in_cond, act))
            case 1:
                self.conditions_n_branches.append(
                    CondNode(walk_in_cond, self.wrap_handler(True, handler))
                )
            case 0:
                return
            case _:
                raise TealInputError("Invalid condition input for add_method_to_ast")

    def program_construction(self) -> Expr:
        if not self.conditions_n_branches:
            return Reject()
        return Cond(*[[n.condition, n.branch] for n in self.conditions_n_branches])


@dataclass
class RouterBundle:
    approval_program: Expr
    clear_program: Expr
    abi_contract: sdk_abi.Contract
    approval_teal: str
    clear_teal: str
    approval_sourcemap: Optional[PyTealSourceMap] = None
    clear_sourcemap: Optional[PyTealSourceMap] = None
    approval_annotated_teal: Optional[str] = None
    clear_annotated_teal: Optional[str] = None
    input: Optional["_RouterCompileInput"] = None


@dataclass
class _RouterCompileInput:
    version: int
    assemble_constants: bool
    optimize_opts: Optional[OptimizeOptions] = None
    with_sourcemap: bool = False
    source_inference: bool = True
    pcs_in_sourcemap: bool = False
    approval_filename: Optional[str] = None
    clear_filename: Optional[str] = None
    algod_client: Optional[AlgodClient] = None
    annotate_teal: bool = False
    annotate_teal_headers: bool = False
    annotate_teal_concise: bool = True
    # deprecated:
    _hybrid_source: bool = True

    def __post_init__(self):
        # The following params are non-sensical when truthy without sourcemaps.
        # However, they are not defining anything actionable so are simple ignored
        # rather than erroring when `with_source == False`:
        # * pcs_in_sourcemap
        # * approval_filename
        # * clear_filename
        # * algod_client

        # On the other hand, self.annotate_teal indicates a user request which cannot
        # be provided on when there isn't a sourcemap
        if self.annotate_teal and not self.with_sourcemap:
            raise ValueError(
                "In order annotate generated teal source, must set source_inference True"
            )

        if self.pcs_in_sourcemap:
            # bootstrap an algod_client if not provided, and in either case, run a healthcheck
            self.algod_client = algod_with_assertion(self.algod_client)

    def get_compilation(self, program: Expr) -> Compilation:
        return Compilation(
            ast=program,
            mode=Mode.Application,
            version=self.version,
            assemble_constants=self.assemble_constants,
            optimize=self.optimize_opts,
        )


class Router:
    """
    The Router class helps construct the approval and clear state programs for an ARC-4 compliant
    application.

    Additionally, this class can produce an ARC-4 contract description object for the application.

    **WARNING:** The ABI Router is still taking shape and is subject to backwards incompatible changes.

    * Based on feedback, the API and usage patterns are likely to change.
    * Expect migration issues in future PyTeal versions.

    For these reasons, we strongly recommend using :any:`pragma` to pin the version of PyTeal in your
    source code.
    """

    def __init__(
        self,
        name: str,
        bare_calls: BareCallActions | None = None,
        descr: str | None = None,
        *,
        clear_state: Optional[ActionType] = None,
    ) -> None:
        """
        Args:
            name: the name of the smart contract, used in the JSON object.
            bare_calls: the bare app call registered for each on_completion.
            descr: a description of the smart contract, used in the JSON object.
            clear_state: an expression describing the behavior of clear state program. This
                expression will be the entirety of the clear state program; no additional code is
                inserted by the Router. If not provided, the clear state program will always reject.
        """

        self.name: str = name
        self.descr = descr

        self.approval_ast = ASTBuilder()
        self.clear_state: Expr = (
            Reject()
            if clear_state is None
            else ASTBuilder.wrap_handler(False, clear_state, "clear state call")
        )

        self.methods: list[sdk_abi.Method] = []
        self.method_sig_to_selector: dict[str, bytes] = dict()
        self.method_selector_to_sig: dict[bytes, str] = dict()

        if bare_calls and not bare_calls.is_empty():
            bare_call_approval = bare_calls.approval_construction()
            if bare_call_approval:
<<<<<<< HEAD
                cond = Txn.application_args.length() == Int(0)
                act = cast(Expr, bare_call_approval)
                StackFrames.reframe_asts(bare_calls.frames, cond)
                act.stack_frames = bare_calls.frames
                self.approval_ast.conditions_n_branches.append(CondNode(cond, act))
            bare_call_clear = bare_calls.clear_state_construction()
            if bare_call_clear:
                self.clear_state_ast.conditions_n_branches.append(
                    CondNode(
                        Txn.application_args.length() == Int(0),
                        cast(Expr, bare_call_clear),
=======
                self.approval_ast.conditions_n_branches.append(
                    CondNode(
                        Txn.application_args.length() == Int(0),
                        cast(Expr, bare_call_approval),
>>>>>>> ed346ad5
                    )
                )

    def add_method_handler(
        self,
        method_call: ABIReturnSubroutine,
        overriding_name: str | None = None,
        method_config: MethodConfig | None = None,
        description: str | None = None,
    ) -> ABIReturnSubroutine:
        """Add a method call handler to this Router.

        Args:
            method_call: An ABIReturnSubroutine that implements the method body.
            overriding_name (optional): A name for this method. Defaults to the function name of
                method_call.
            method_config (optional): An object describing the on completion actions and
                creation/non-creation call statuses that are valid for calling this method. All
                invalid configurations will be rejected. Defaults to :code:`MethodConfig(no_op=CallConfig.CALL)`
                (i.e. only the no-op action during a non-creation call is accepted) if none is provided.
            description (optional): A description for this method. Defaults to the docstring of
                method_call, if there is one.
        """
        if not isinstance(method_call, ABIReturnSubroutine):
            raise TealInputError(
                "for adding method handler, must be ABIReturnSubroutine"
            )
        method_signature = method_call.method_signature(overriding_name)
        if method_config is None:
            method_config = MethodConfig(no_op=CallConfig.CALL)
        if method_config.is_never():
            raise TealInputError(
                f"registered method {method_signature} is never executed"
            )
        method_selector = encoding.checksum(bytes(method_signature, "utf-8"))[:4]

        if method_signature in self.method_sig_to_selector:
            raise TealInputError(f"re-registering method {method_signature} detected")
        if method_selector in self.method_selector_to_sig:
            raise TealInputError(
                f"re-registering method {method_signature} has hash collision "
                f"with {self.method_selector_to_sig[method_selector]}"
            )

        meth = method_call.method_spec()
        if description is not None:
            meth.desc = description
        self.methods.append(meth)

        self.method_sig_to_selector[method_signature] = method_selector
        self.method_selector_to_sig[method_selector] = method_signature

        method_approval_cond = method_config.approval_cond()
        self.approval_ast.add_method_to_ast(
            method_signature, method_approval_cond, method_call
        )
        return method_call

    def method(
        self,
        func: Callable | None = None,
        /,
        *,
        name: str | None = None,
        description: str | None = None,
        no_op: CallConfig | None = None,
        opt_in: CallConfig | None = None,
        close_out: CallConfig | None = None,
        clear_state: CallConfig | None = None,
        update_application: CallConfig | None = None,
        delete_application: CallConfig | None = None,
    ):
        """This is an alternative way to register a method, as supposed to :code:`add_method_handler`.

        This is a decorator that's meant to be used over a Python function, which is internally
        wrapped with ABIReturnSubroutine. Additional keyword arguments on this decorator can be used
        to specify the OnCompletion statuses that are valid for the registered method.

        NOTE: By default, all OnCompletion actions other than `no_op` are set to `CallConfig.NEVER`,
        while `no_op` field is set to `CallConfig.CALL`. However, if you provide any keywords for
        OnCompletion actions, then the `no_op` field will default to `CallConfig.NEVER`.

        Args:
            func: A function that implements the method body. This should *NOT* be wrapped with the
                :code:`ABIReturnSubroutine` decorator yet.
            name (optional): A name for this method. Defaults to the function name of func.
            description (optional): A description for this method. Defaults to the docstring of
                func, if there is one.
            no_op (optional): The allowed calls during :code:`OnComplete.NoOp`.
            opt_in (optional): The allowed calls during :code:`OnComplete.OptIn`.
            close_out (optional): The allowed calls during :code:`OnComplete.CloseOut`.
            clear_state (optional): The allowed calls during :code:`OnComplete.ClearState`.
                This argument has been deprecated, and will error on compile time if one wants to access it.
                Use Router top level argument `clear_state` instead.
            update_application (optional): The allowed calls during :code:`OnComplete.UpdateApplication`.
            delete_application (optional): The allowed calls during :code:`OnComplete.DeleteApplication`.
        """
        # we use `is None` extensively for CallConfig to distinguish 2 following cases
        # - None
        # - CallConfig.Never
        # both cases evaluate to False in if statement.

        if clear_state is not None:
            raise TealInputError(
                "Attempt to register ABI method for clear state program: "
                "Use Router top level argument `clear_state` instead. "
                "For more details please refer to "
                "https://pyteal.readthedocs.io/en/latest/abi.html#registering-bare-app-calls"
            )

        def wrap(_func) -> ABIReturnSubroutine:
            wrapped_subroutine = ABIReturnSubroutine(_func, overriding_name=name)
            call_configs: MethodConfig
<<<<<<< HEAD

            ocs = dict(
                no_op=no_op,
                opt_in=opt_in,
                close_out=close_out,
                clear_state=clear_state,
                update_application=update_application,
                delete_application=delete_application,
            )
            if all(oc is None for oc in ocs.values()):
=======
            if (
                no_op is None
                and opt_in is None
                and close_out is None
                and update_application is None
                and delete_application is None
            ):
>>>>>>> ed346ad5
                call_configs = MethodConfig(no_op=CallConfig.CALL)
            else:

                def none_to_never(x: None | CallConfig):
                    return CallConfig.NEVER if x is None else x

<<<<<<< HEAD
                call_configs = MethodConfig(
                    **{k: none_to_never(v) for k, v in ocs.items()}
=======
                _no_op = none_to_never(no_op)
                _opt_in = none_to_never(opt_in)
                _close_out = none_to_never(close_out)
                _update_app = none_to_never(update_application)
                _delete_app = none_to_never(delete_application)

                call_configs = MethodConfig(
                    no_op=_no_op,
                    opt_in=_opt_in,
                    close_out=_close_out,
                    update_application=_update_app,
                    delete_application=_delete_app,
>>>>>>> ed346ad5
                )
            return self.add_method_handler(
                wrapped_subroutine, name, call_configs, description
            )

        if not func:
            return wrap
        return wrap(func)

    def contract_construct(self) -> sdk_abi.Contract:
        """A helper function in constructing a `Contract` object.

        It takes out the method spec from approval program methods,
        and constructs an `Contract` object.

        Returns:
            A Python SDK `Contract` object constructed from the registered methods on this router.
        """

        return sdk_abi.Contract(self.name, self.methods, self.descr)

    def build_program(self) -> tuple[Expr, Expr, sdk_abi.Contract]:
        """
        Constructs ASTs for approval and clear-state programs from the registered methods and bare
        app calls in the router, and also generates a Contract object to allow client read and call
        the methods easily.

        Note that if no methods or bare app call actions have been registered to either the approval
        or clear state programs, then that program will reject all transactions.

        Returns:
            A tuple of three objects.

            * approval_program: an AST for approval program
            * clear_state_program: an AST for clear-state program
            * contract: a Python SDK Contract object to allow clients to make off-chain calls
        """
        return (
            self.approval_ast.program_construction(),
            self.clear_state,
            self.contract_construct(),
        )

    def compile_program(
        self,
        *,
        version: int = DEFAULT_TEAL_VERSION,
        assemble_constants: bool = False,
        optimize: Optional[OptimizeOptions] = None,
    ) -> tuple[str, str, sdk_abi.Contract]:
        """
        DEPRECATED BUT KEPT FOR BACKWARDS COMPATIBILITY. PREFER Router.compile().

        Constructs and compiles approval and clear-state programs from the registered methods and
        bare app calls in the router, and also generates a Contract object to allow client read and call
        the methods easily.

        This method combines :any:`Router.build_program` and :any:`compileTeal`.

        Note that if no methods or bare app call actions have been registered to either the approval
        or clear state programs, then that program will reject all transactions.

        Returns:
            A tuple of three objects.

            * approval_program: compiled approval program string
            * clear_state_program: compiled clear-state program string
            * contract: a Python SDK Contract object to allow clients to make off-chain calls
        """
        input = _RouterCompileInput(
            version=version,
            assemble_constants=assemble_constants,
            optimize_opts=optimize,
        )
        cpb = self._build_impl(input)

        return cpb.approval_teal, cpb.clear_teal, cpb.abi_contract

    def compile(
        self,
        *,
        version: int = DEFAULT_TEAL_VERSION,
        assemble_constants: bool = False,
        optimize: Optional[OptimizeOptions] = None,
        approval_filename: Optional[str] = None,
        clear_filename: Optional[str] = None,
        with_sourcemaps: bool = False,
        pcs_in_sourcemap: bool = False,
        algod_client: Optional[AlgodClient] = None,
        annotate_teal: bool = True,
        annotate_teal_headers: bool = False,
        annotate_teal_concise: bool = True,
        # deprecated:
        _source_inference: bool = True,
        _hybrid_source: bool = True,
    ) -> RouterBundle:
        """
        TODO: out of date comment

        Constructs and compiles approval and clear-state programs from the registered methods and
        bare app calls in the router, and also generates a Contract object to allow client read and call
        the methods easily.

        This method combines :any:`Router.build_program` and :any:`compileTeal`.

        Note that if no methods or bare app call actions have been registered to either the approval
        or clear state programs, then that program will reject all transactions.

        Returns:
            A tuple of three objects.

            * approval_program: compiled approval program string
            * clear_state_program: compiled clear-state program string
            * contract: a Python SDK Contract object to allow clients to make off-chain calls
        """
        approval_filename = approval_filename or f"{self.name}_approval.teal"
        clear_filename = clear_filename or f"{self.name}_clear.teal"

        input = _RouterCompileInput(
            version=version,
            assemble_constants=assemble_constants,
            optimize_opts=optimize,
            with_sourcemap=with_sourcemaps,
            approval_filename=approval_filename,
            clear_filename=clear_filename,
            pcs_in_sourcemap=pcs_in_sourcemap,
            algod_client=algod_client,
            annotate_teal=annotate_teal,
            annotate_teal_headers=annotate_teal_headers,
            annotate_teal_concise=annotate_teal_concise,
            # deprecated:
            source_inference=_source_inference,
            _hybrid_source=_hybrid_source,
        )
        return self._build_impl(input)

    def _build_impl(self, input: _RouterCompileInput) -> RouterBundle:
        ap, csp, contract = self.build_program()

        abundle = input.get_compilation(ap).compile(
            with_sourcemap=input.with_sourcemap,
            teal_filename=input.approval_filename,
            pcs_in_sourcemap=input.pcs_in_sourcemap,
            algod_client=input.algod_client,
            annotate_teal=input.annotate_teal,
            annotate_teal_headers=input.annotate_teal_headers,
            annotate_teal_concise=input.annotate_teal_concise,
            # deprecated:
            _source_inference=input.source_inference,
            _hybrid_source=input._hybrid_source,
        )

        csbundle = input.get_compilation(csp).compile(
            with_sourcemap=input.with_sourcemap,
            teal_filename=input.clear_filename,
            pcs_in_sourcemap=input.pcs_in_sourcemap,
            algod_client=input.algod_client,
            annotate_teal=input.annotate_teal,
            annotate_teal_headers=input.annotate_teal_headers,
            annotate_teal_concise=input.annotate_teal_concise,
            # DEPRECATED:
            _source_inference=input.source_inference,
            _hybrid_source=input._hybrid_source,
        )

        return RouterBundle(
            approval_program=ap,
            clear_program=csp,
            abi_contract=contract,
            approval_teal=abundle.teal,
            clear_teal=csbundle.teal,
            approval_sourcemap=abundle.sourcemap,
            clear_sourcemap=csbundle.sourcemap,
            approval_annotated_teal=abundle.annotated_teal,
            clear_annotated_teal=csbundle.annotated_teal,
            input=input,
        )


Router.__module__ = "pyteal"<|MERGE_RESOLUTION|>--- conflicted
+++ resolved
@@ -137,15 +137,8 @@
     OnComplete Action, registers bare calls to one single OnCompletion case.
     """
 
-<<<<<<< HEAD
-    action: Final[Optional[Expr | SubroutineFnWrapper | ABIReturnSubroutine]] = field(
-        kw_only=True, default=None
-    )
+    action: Final[ActionType | None] = field(kw_only=True, default=None)
     call_config: Final[CallConfig] = field(kw_only=True, default=CallConfig.NEVER)
-=======
-    action: Optional[ActionType] = field(kw_only=True, default=None)
-    call_config: CallConfig = field(kw_only=True, default=CallConfig.NEVER)
->>>>>>> ed346ad5
 
     def __post_init__(self):
         if bool(self.call_config) ^ bool(self.action):
@@ -201,6 +194,14 @@
 
         self.frames: StackFrames = StackFrames()
 
+        if not self.clear_state.is_empty():
+            raise TealInputError(
+                "Attempt to construct clear state program from bare app call: "
+                "Use Router top level argument `clear_state` instead. "
+                "For more details please refer to "
+                "https://pyteal.readthedocs.io/en/latest/abi.html#registering-bare-app-calls"
+            )
+
     def actions(self) -> list[OnCompleteAction]:
         return [
             self.close_out,
@@ -210,15 +211,6 @@
             self.opt_in,
             self.update_application,
         ]
-
-    def __post_init__(self):
-        if not self.clear_state.is_empty():
-            raise TealInputError(
-                "Attempt to construct clear state program from bare app call: "
-                "Use Router top level argument `clear_state` instead. "
-                "For more details please refer to "
-                "https://pyteal.readthedocs.io/en/latest/abi.html#registering-bare-app-calls"
-            )
 
     def is_empty(self) -> bool:
         return all([a.is_empty() for a in self.actions()])
@@ -612,26 +604,11 @@
         if bare_calls and not bare_calls.is_empty():
             bare_call_approval = bare_calls.approval_construction()
             if bare_call_approval:
-<<<<<<< HEAD
                 cond = Txn.application_args.length() == Int(0)
                 act = cast(Expr, bare_call_approval)
                 StackFrames.reframe_asts(bare_calls.frames, cond)
                 act.stack_frames = bare_calls.frames
                 self.approval_ast.conditions_n_branches.append(CondNode(cond, act))
-            bare_call_clear = bare_calls.clear_state_construction()
-            if bare_call_clear:
-                self.clear_state_ast.conditions_n_branches.append(
-                    CondNode(
-                        Txn.application_args.length() == Int(0),
-                        cast(Expr, bare_call_clear),
-=======
-                self.approval_ast.conditions_n_branches.append(
-                    CondNode(
-                        Txn.application_args.length() == Int(0),
-                        cast(Expr, bare_call_approval),
->>>>>>> ed346ad5
-                    )
-                )
 
     def add_method_handler(
         self,
@@ -743,49 +720,23 @@
         def wrap(_func) -> ABIReturnSubroutine:
             wrapped_subroutine = ABIReturnSubroutine(_func, overriding_name=name)
             call_configs: MethodConfig
-<<<<<<< HEAD
 
             ocs = dict(
                 no_op=no_op,
                 opt_in=opt_in,
                 close_out=close_out,
-                clear_state=clear_state,
                 update_application=update_application,
                 delete_application=delete_application,
             )
             if all(oc is None for oc in ocs.values()):
-=======
-            if (
-                no_op is None
-                and opt_in is None
-                and close_out is None
-                and update_application is None
-                and delete_application is None
-            ):
->>>>>>> ed346ad5
                 call_configs = MethodConfig(no_op=CallConfig.CALL)
             else:
 
                 def none_to_never(x: None | CallConfig):
                     return CallConfig.NEVER if x is None else x
 
-<<<<<<< HEAD
                 call_configs = MethodConfig(
                     **{k: none_to_never(v) for k, v in ocs.items()}
-=======
-                _no_op = none_to_never(no_op)
-                _opt_in = none_to_never(opt_in)
-                _close_out = none_to_never(close_out)
-                _update_app = none_to_never(update_application)
-                _delete_app = none_to_never(delete_application)
-
-                call_configs = MethodConfig(
-                    no_op=_no_op,
-                    opt_in=_opt_in,
-                    close_out=_close_out,
-                    update_application=_update_app,
-                    delete_application=_delete_app,
->>>>>>> ed346ad5
                 )
             return self.add_method_handler(
                 wrapped_subroutine, name, call_configs, description
